#include <gtirb_pprinter/PrettyPrinter.hpp>
#include <iostream>

int main() {
<<<<<<< HEAD
  auto defaultSyntax = gtirb_pprint::getDefaultSyntax("elf", "x64");
=======
  gtirb_pprint::registerPrettyPrinters();
  auto defaultSyntax = gtirb_pprint::getDefaultSyntax("elf");
>>>>>>> 2a9aa307
  if (!defaultSyntax) {
    return 1;
  }
  std::cout << "default syntax for elf: " << *defaultSyntax << "\n";
  return 0;
}<|MERGE_RESOLUTION|>--- conflicted
+++ resolved
@@ -2,12 +2,8 @@
 #include <iostream>
 
 int main() {
-<<<<<<< HEAD
   auto defaultSyntax = gtirb_pprint::getDefaultSyntax("elf", "x64");
-=======
   gtirb_pprint::registerPrettyPrinters();
-  auto defaultSyntax = gtirb_pprint::getDefaultSyntax("elf");
->>>>>>> 2a9aa307
   if (!defaultSyntax) {
     return 1;
   }
