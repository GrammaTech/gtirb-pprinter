--- conflicted
+++ resolved
@@ -20,11 +20,7 @@
   stage: check-format
   image: $DOCKER_REGISTRY/rewriting/gtirb-pprinter/ubuntu18
   script:
-<<<<<<< HEAD
-    - pre-commit run --all-files
-=======
     - pre-commit run --all-files --show-diff-on-failure
->>>>>>> 9c87368a
 
 .build-template: &build
   stage: build
