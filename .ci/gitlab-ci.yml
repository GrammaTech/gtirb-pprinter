--- conflicted
+++ resolved
@@ -145,47 +145,9 @@
        esac
     - curl -L https://git.grammatech.com/rewriting/gtirb/-/jobs/artifacts/${GTIRB_BRANCH}/download?job=${JOB_NAME} --output "gtirb-$OS-artifacts.zip"
     - unzip gtirb-$OS-artifacts.zip
-<<<<<<< HEAD
-    - '[ $OS != "arch" ] || pacman --noconfirm -U gtirb-git*.pkg.tar.*'
-    - '[[ ! "$OS" =~ ubuntu[12][680] ]] || dpkg -i libgtirb.deb'
+    - dpkg -i libgtirb.deb
     - pip3 install -r tests/requirements.txt $EXTRA_PIP3_ARGS
     - cd build && PATH=$(pwd)/bin:$PATH ctest -V
-
-build-arch-gcc:
-  # TODO: The most recent versions of protobuf on arch break our build.
-  # at some point, we'll need to figure this out, but in the meantime,
-  # we allow_failure so our pipelines will go through.
-  allow_failure: true
-  image: $DOCKER_REGISTRY/rewriting/gtirb-pprinter/arch
-  variables:
-    OS: 'arch'
-    COMPILER: 'g++'
-    BUILD_TYPE: 'RelWithDebInfo'
-  stage: build
-  artifacts:
-    name: "$CI_COMMIT_REF_NAME-$CI_JOB_NAME"
-    paths:
-      - 'build'
-  script:
-    - curl -L https://git.grammatech.com/rewriting/gtirb/-/jobs/artifacts/${GTIRB_BRANCH}/download?job=package-arch --output "gtirb-arch-artifacts.zip"
-    - unzip gtirb-arch-artifacts.zip
-    - pacman --noconfirm -U gtirb-git*.pkg.tar.*
-    - sed -i "s/^\(OPT_LONG=(\)/\1'asroot' /;s/EUID == 0/1 == 0/" /usr/bin/makepkg
-    - mkdir /tmp/aur
-    - cp .ci/PKGBUILD /tmp/aur
-    - cd /tmp/aur
-    - sed -i "s|git://github.com/grammatech/gtirb-pprinter.git|git+file://${CI_PROJECT_DIR}|" PKGBUILD
-    - makepkg
-    - pacman --noconfirm -U *.pkg.tar.*
-    - cp -r /tmp/aur/src/gtirb-pprinter/build $CI_PROJECT_DIR
-    - cp *.pkg.tar.* $CI_PROJECT_DIR/build/
-    - pip3 install -r ${CI_PROJECT_DIR}/tests/requirements.txt
-    - cd /tmp/aur/src/gtirb-pprinter/build && ctest -V
-=======
-    - dpkg -i libgtirb.deb
-    - cd build && PATH=$(pwd)/bin:$PATH ctest -V
-
->>>>>>> a355241a
 
 build-ubuntu16-gcc:
   image: $DOCKER_REGISTRY/rewriting/gtirb-pprinter/ubuntu16
@@ -211,7 +173,6 @@
     BUILD_TYPE: 'RelWithDebInfo'
   <<: *build
 
-<<<<<<< HEAD
 build-ubuntu20-gcc-gcov:
   image: $DOCKER_REGISTRY/rewriting/gtirb-pprinter/ubuntu20:jranieri-gcov
   stage: build
@@ -226,7 +187,7 @@
     - make test
     - cd ..
     - gcovr -e build --fail-under-line 40
-=======
+
 build-ubuntu20-gcc-debug:
   image: $DOCKER_REGISTRY/rewriting/gtirb-pprinter/ubuntu20
   variables:
@@ -242,7 +203,6 @@
     COMPILER: 'clang++'
     BUILD_TYPE: 'Debug'
   <<: *build
->>>>>>> a355241a
 
 build-static:
   stage: build
@@ -421,36 +381,6 @@
     - rm -rf build
     - ./test-install
 
-<<<<<<< HEAD
-test-arch-package:
-  allow_failure: true
-  stage: test-packages1
-  image: $DOCKER_REGISTRY/rewriting/gtirb-pprinter/arch
-  needs: ['build-arch-gcc']
-  script:
-    - curl -L https://git.grammatech.com/rewriting/gtirb/-/jobs/artifacts/${GTIRB_BRANCH}/download?job=package-arch --output "gtirb-arch-artifacts.zip"
-    - unzip gtirb-arch-artifacts.zip
-    - pacman --noconfirm -U gtirb-git*.pkg.tar.*
-    - pacman --noconfirm -U build/*.pkg.tar.*
-    - g++ .ci/test-install.cpp -std=c++17 -o test-install -lgtirb_pprinter -lstdc++fs
-    - ./test-install
-    - pip3 install -r tests/requirements.txt
-    - python3 -m unittest discover tests "*_test.py"
-
-package-arch:
-  allow_failure: true
-  stage: deploy
-  image: $DOCKER_REGISTRY/rewriting/gtirb-pprinter/arch
-  needs: ['build-arch-gcc', 'test-arch-package']
-  artifacts:
-    name: "$CI_COMMIT_REF_NAME-$CI_JOB_NAME"
-    paths:
-      - '*gtirb-pprinter*.pkg.tar.*'
-  script:
-    - cp build/*.pkg.tar.* ./
-
-=======
->>>>>>> a355241a
 package-centos8:
   stage: deploy
   image: $DOCKER_REGISTRY/rewriting/gtirb/centos8
