//===- PeBinaryPrinter.cpp --------------------------------------*- C++ -*-===//
//
//  Copyright (C) 2020 GrammaTech, Inc.
//
//  This code is licensed under the MIT license. See the LICENSE file in the
//  project root for license terms.
//
//  This project is sponsored by the Office of Naval Research, One Liberty
//  Center, 875 N. Randolph Street, Arlington, VA 22203 under contract #
//  N68335-17-C-0700.  The content of the information does not necessarily
//  reflect the position or policy of the Government and no official
//  endorsement should be inferred.
//
//===----------------------------------------------------------------------===//
#include "PeBinaryPrinter.hpp"
#include "AuxDataSchema.hpp"
#include "driver/Logger.h"
#include "file_utils.hpp"
#include <iostream>

namespace gtirb_bprint {
void PeBinaryPrinter::prepareAssemblerArguments(
    const std::vector<TempFile>& compilands, const std::string& outputFilename,
    const std::vector<std::string>& perCompilandExtraArgs,
    std::vector<std::string>& args) const {
  // FIXME: various improvements left to be made:
  // * gtirb-pprinter doesn't currently support x86, so support for the ml
  // assembler is incomplete.
  // * GTIRB does not yet provide access to the PE32 header, so there's no way
  // to determine whether the module was an executable or a DLL, what subsystem
  // the module was compiled for, what the stack size is, etc. We are currently
  // treating everything as an executable unless it has no entrypoint, and are
  // using symbols in the module to guess whether it's a console application
  // or not.
  // * The user can specify command line arguments, but there's no way to
  // distinguish between options to ml64.exe per compiland or options to
  // link.exe for the whole executable.

  // Disable the banner for the assembler.
  args.push_back("/nologo");

  // Set one-time options like the output file name.
  args.push_back("/Fe");
  args.push_back(outputFilename);

  // Set per-compiland options, if any.
  for (const TempFile& compiland : compilands) {
    // Copy in any program-supplied command line arguments.
    std::copy(perCompilandExtraArgs.begin(), perCompilandExtraArgs.end(),
              std::back_inserter(args));
    // Copy in any user-supplied command line arguments.
    std::copy(ExtraCompileArgs.begin(), ExtraCompileArgs.end(),
              std::back_inserter(args));

    // The last thing before the next file is the file to be assembled.
    args.push_back(compiland.fileName());
  }
}

bool PeBinaryPrinter::prepareResources(
    gtirb::IR& ir, gtirb::Context& ctx,
    std::vector<std::string>& resourceFiles) const {

  for (gtirb::Module& m : ir.modules()) {
    // For each import in the AuxData table.
    auto* pe_resources = m.getAuxData<gtirb::schema::PEResources>();
    if (!pe_resources) {
      continue;
    }

    std::ofstream resfile;
    std::string resfilename = replaceExtension(m.getBinaryPath(), ".res");
    resfile.open(resfilename, std::ios::binary | std::ios::trunc);
    if (!resfile.is_open()) {
      LOG_ERROR << "Unable to open resource file: " << resfilename << "\n";
      return false;
    }

    // File header
    const uint8_t file_header[] = {
        0x00, 0x00, 0x00, 0x00, 0x20, 0x00, 0x00, 0x00, 0xff, 0xff, 0x00,
        0x00, 0xff, 0xff, 0x00, 0x00, 0x00, 0x00, 0x00, 0x00, 0x00, 0x00,
        0x00, 0x00, 0x00, 0x00, 0x00, 0x00, 0x00, 0x00, 0x00, 0x00};

#define WR(tf, d, n) tf.write(reinterpret_cast<const char*>(d), n)

    WR(resfile, &file_header, 32);

    // .. followed by a list of header/data blocks
    for (const auto& [header, offset, data_len] : *pe_resources) {
      // resource header
      WR(resfile, header.data(), header.size());

      const auto* bi = dyn_cast_or_null<gtirb::ByteInterval>(
          gtirb::Node::getByUUID(ctx, offset.ElementId));

      uint64_t bi_offset = offset.Displacement;

      if (bi) {
        // resource data
        const uint8_t* resource_data =
            reinterpret_cast<const uint8_t*>(bi->rawBytes<const uint8_t*>()) +
            bi_offset;
        if (bi_offset + data_len > bi->getSize()) {
          std::cout << "[WARNING] PE - Insufficient data in byte interval for "
                       "resource.\n";
        }

        // data longer than the bi provides.
        if (resource_data) {
          WR(resfile, resource_data, data_len);
        } else
          std::cout << "[WARNING] PE - Unable to get resource data\n";

        // padding to align subsequent headers
        if (data_len % 4 != 0) {
          uint32_t tmp = 0x0000;
          WR(resfile, &tmp, 4 - data_len % 4);
        }
      } else
        std::cout << "[WARNING] PE - Could not find byte interval for resource "
                     "data\n";
    }

    resfile.close();
    resourceFiles.push_back(resfilename);
  }
  return true;
}

bool PeBinaryPrinter::prepareDefFile(gtirb::IR& ir, TempFile& defFile) const {

  std::vector<std::string> export_defs;

  for (gtirb::Module& m : ir.modules()) {
    LOG_INFO << "Preparing DEF file...\n";
    auto* pe_exports = m.getAuxData<gtirb::schema::ExportEntries>();
    if (!pe_exports) {
      LOG_INFO << "\tNo export entries.\n";
      continue;
    }

    for (const auto& [addr, ordinal, fnName] : *pe_exports) {
      std::string extra;
      (void)addr; // silence unused var warning in MSVC < 15.7
      auto syms = m.findSymbols(fnName);
      if (syms.begin()->getReferent<gtirb::DataBlock>())
        extra = " DATA";

      std::stringstream ss;
      if (ordinal != -1) {
        ss << fnName << " @ " << ordinal << extra << "\n";
      } else {
        ss << fnName << extra << "\n";
      }
      export_defs.push_back(ss.str());
    }
  }

  if (!export_defs.empty()) {
    std::ostream& os = static_cast<std::ostream&>(defFile);
    os << "\nEXPORTS\n";
    for (auto& export_def : export_defs) {
      os << export_def;
    }
  }

  defFile.close();
  return !export_defs.empty();
}

// Generate import def files (temp files), and build into lib files returned
// in importLibs to be linked.
bool PeBinaryPrinter::prepareImportLibs(
    gtirb::IR& ir, std::vector<std::string>& importLibs) const {
  std::map<std::string, std::vector<std::string>> importDefs;

  LOG_INFO << "Preparing Import libs...\n";
  for (gtirb::Module& m : ir.modules()) {
    // For each import in the AuxData table.
    LOG_INFO << "Module: " << m.getBinaryPath() << "\n";
    auto* pe_imports = m.getAuxData<gtirb::schema::ImportEntries>();
    if (!pe_imports) {
      LOG_INFO << "\tNo import entries.\n";
      continue;
    }
    for (const auto& [addr, ordinal, fnName, libName] : *pe_imports) {
      (void)addr; // unused binding
      std::map<std::string, std::vector<std::string>>::iterator itImportDef =
          importDefs.find(libName);
      if (itImportDef == importDefs.end()) {
        importDefs[libName] = std::vector<std::string>();
        itImportDef = importDefs.find(libName);
      }
      std::stringstream ss;
      if (ordinal != -1) {
        ss << fnName << " @ " << ordinal << " NONAME"
           << "\n";
      } else {
        ss << fnName << "\n";
      }
      itImportDef->second.push_back(ss.str());
    }

    for (auto& itLib : importDefs) {
      TempFile tf(".def");
      std::ostream& os = static_cast<std::ostream&>(tf);
      os << "LIBRARY \"" << itLib.first << "\"\n\nEXPORTS\n";
      for (auto& entry : itLib.second) {
        os << entry;
      }
      tf.close();

      std::vector<std::string> args;
      std::string libTool = "lib.exe";
      std::string libName = replaceExtension(itLib.first, ".lib");
      std::string Machine = m.getISA() == gtirb::ISA::IA32 ? "X86" : "X64";
      args.push_back(std::string("/DEF:") + tf.fileName());
      args.push_back(std::string("/OUT:") + libName);
      args.push_back(std::string("/MACHINE:" + Machine));
      if (std::optional<int> ret = execute(libTool, args)) {
        if (*ret) {
          std::cerr << "ERROR: lib returned: " << *ret << "\n";
          return false;
        } else {
          std::cout << "Generated " << replaceExtension(itLib.first, ".lib")
                    << "\n";
        }
        importLibs.push_back(libName);
      } else {
        std::cerr << "ERROR: Unable to find lib.exe\n";
        return false;
      }
    }
    // Sort by import name and generate a def file for each import name.
  }

  return true;
}

void PeBinaryPrinter::prepareLinkerArguments(
    gtirb::IR& ir, std::vector<std::string>& importLibs,
    std::vector<std::string>& resourceFiles, std::string defFile,
    std::vector<std::string>& args) const {
<<<<<<< HEAD
=======
  // The command lines for ml and ml64 are different, but there are some common
  // features. The first thing are the options common to both ml and ml64,
  // followed by assembler-specific options, followed by the name of the file
  // to be assembled. For ml64 compilations, the linker arguments follow all of
  // the compliands.
  bool isML64 = compiler == "ml64";

  // Handle the linker options for ml64.
  if (isML64) {
    // Start the linker arguments.
    args.push_back("/link");

    // Disable the banner for the linker.
    args.push_back("/nologo");

    // Add def file
    if (!defFile.empty()) {
      args.push_back("/DEF:" + defFile);
    }

    // If the user specified additional library paths, tell the linker about
    // them now. Note, there is no way to do this for ml, as it does not
    // accept linker command line arguments.
    for (const std::string& libPath : LibraryPaths)
      args.push_back("/LIBPATH:" + libPath);

    // Add resource files
    for (const std::string& resfile : resourceFiles)
      args.push_back(resfile);

    // If there's an entrypoint defined in any module, specify it on the
    // command line. This works around the fact that ml64 cannot automatically
    // determine what the entrypoint is.
    if (auto Iter = std::find_if(ir.modules_begin(), ir.modules_end(),
                                 [](const gtirb::Module& M) {
                                   return M.getEntryPoint() != nullptr;
                                 });
        Iter != ir.modules_end()) {

      if (gtirb::CodeBlock* Block = Iter->getEntryPoint();
          Block && Block->getAddress()) {
        auto entry_syms = Iter->findSymbols(*Block->getAddress());
        args.push_back("/entry:" + (&*entry_syms.begin())->getName());
      } else {
        args.push_back("/NOENTRY");
      }
>>>>>>> 790277a1

  // Start the linker arguments.
  args.push_back("/link");

  // Disable the banner for the linker.
  args.push_back("/nologo");

  // If the user specified additional library paths, tell the linker about
  // them now. Note, there is no way to do this for ml, as it does not
  // accept linker command line arguments.
  for (const std::string& libPath : LibraryPaths)
    args.push_back("/LIBPATH:" + libPath);

  // Add resource files
  for (const std::string& resfile : resourceFiles)
    args.push_back(resfile);

  // If there's an entrypoint defined in any module, specify it on the
  // command line. This works around the fact that ml64 cannot automatically
  // determine what the entrypoint is.
  if (auto Iter = std::find_if(
          ir.modules_begin(), ir.modules_end(),
          [](const gtirb::Module& M) { return M.getEntryPoint() != nullptr; });
      Iter != ir.modules_end()) {

    if (gtirb::CodeBlock* Block = Iter->getEntryPoint();
        Block && Block->getAddress()) {
      auto entry_syms = Iter->findSymbols(*Block->getAddress());

      std::string Name = (&*entry_syms.begin())->getName();
      if (Iter->getISA() == gtirb::ISA::IA32 && Name.size() && Name[0] == '_') {
        Name = Name.substr(1);
      }
      args.push_back("/entry:" + Name);
    }

<<<<<<< HEAD
    // If we found a module with an entrypoint, we next want to determine if
    // this is a console or GUI app to be able to set the subsystem PE header
    // field correctly.  If the app depends on user32.dll it's likely a GUI
    // app.
    // FIXME : This should be based off the original PE header, but that's not
    // yet available.
    bool isGUI = std::find(importLibs.begin(), importLibs.end(),
                           "user32.lib") != importLibs.end();
    if (!isGUI)
      args.push_back("/subsystem:console");
    else
      args.push_back("/subsystem:windows");
  }

  for (gtirb::Module& Module : ir.modules()) {
    if (auto* Table = Module.getAuxData<gtirb::schema::BinaryType>()) {
      if (std::find(Table->begin(), Table->end(), "DLL") != Table->end()) {
        args.push_back("/DLL");
        args.push_back("/NOENTRY");
        break;
=======
    for (gtirb::Module& Module : ir.modules()) {
      if (auto* Table = Module.getAuxData<gtirb::schema::BinaryType>()) {
        if (std::find(Table->begin(), Table->end(), "DLL") != Table->end()) {
          args.push_back("/DLL");
          break;
        }
>>>>>>> 790277a1
      }
    }
  }
}

PeBinaryPrinter::PeBinaryPrinter(
    const gtirb_pprint::PrettyPrinter& prettyPrinter,
    const std::vector<std::string>& extraCompileArgs,
    const std::vector<std::string>& libraryPaths)
    : BinaryPrinter(prettyPrinter, extraCompileArgs, libraryPaths),
      compiler("ml64") {}

int PeBinaryPrinter::assemble(const std::string& outputFilename,
                              gtirb::Context& context,
                              gtirb::Module& mod) const {
  std::vector<TempFile> tempFiles(1);
  if (!prepareSource(context, mod, tempFiles[0])) {
    std::cerr << "ERROR: Could not write assembly into a temporary file.\n";
    return -1;
  }

  // Collect the arguments for invoking the assembler.
  std::vector<std::string> args;
  prepareAssemblerArguments(tempFiles, outputFilename,
                            {"/c", "/Fo", outputFilename}, args);

  // Invoke the assembler.
  if (std::optional<int> ret = execute(compiler, args)) {
    if (*ret)
      std::cerr << "ERROR: assembler returned: " << *ret << "\n";
    return *ret;
  }

  std::cerr << "ERROR: could not find the assembler '" << compiler
            << "' on the PATH.\n";
  return -1;
}

int PeBinaryPrinter::link(const std::string& outputFilename,
                          gtirb::Context& ctx, gtirb::IR& ir) {

  for (const auto& Module : ir.modules()) {
    if (Module.getISA() == gtirb::ISA::IA32) {
      compiler = "ml";
      break;
    }
  }

  // Prepare all of the files we're going to generate assembly into.
  std::vector<TempFile> tempFiles;
  if (!prepareSources(ctx, ir, tempFiles)) {
    std::cerr << "ERROR: Could not write assembly into a temporary file.\n";
    return -1;
  }

  // Prepare import definition files and generate import libraries for the
  // linker
  std::vector<std::string> importLibs;
  if (!prepareImportLibs(ir, importLibs)) {
    std::cerr << "ERROR: Unable to generate import libs.";
    return -1;
  }

  TempFile defFile(".def");
  std::string defFileName;
  if (prepareDefFile(ir, defFile)) {
    defFileName = defFile.fileName();
  }

  // Prepare resource files for the linker
  std::vector<std::string> resourceFiles;
  if (!prepareResources(ir, ctx, resourceFiles)) {
    std::cerr << "ERROR: Unable to generate resource files.";
    return -1;
  }

  // Collect the arguments for invoking the assembler.
  std::vector<std::string> args;
  prepareAssemblerArguments(tempFiles, outputFilename, {}, args);

  // Collect linker arguments
  prepareLinkerArguments(ir, importLibs, resourceFiles, defFileName, args);

  // Invoke the assembler.
  if (std::optional<int> ret = execute(compiler, args)) {
    if (*ret)
      std::cerr << "ERROR: assembler returned: " << *ret << "\n";
    return *ret;
  }
  std::cerr << "ERROR: could not find the assembler '" << compiler
            << "' on the PATH.\n";
  return -1;
}

} // namespace gtirb_bprint<|MERGE_RESOLUTION|>--- conflicted
+++ resolved
@@ -242,61 +242,16 @@
     gtirb::IR& ir, std::vector<std::string>& importLibs,
     std::vector<std::string>& resourceFiles, std::string defFile,
     std::vector<std::string>& args) const {
-<<<<<<< HEAD
-=======
-  // The command lines for ml and ml64 are different, but there are some common
-  // features. The first thing are the options common to both ml and ml64,
-  // followed by assembler-specific options, followed by the name of the file
-  // to be assembled. For ml64 compilations, the linker arguments follow all of
-  // the compliands.
-  bool isML64 = compiler == "ml64";
-
-  // Handle the linker options for ml64.
-  if (isML64) {
-    // Start the linker arguments.
-    args.push_back("/link");
-
-    // Disable the banner for the linker.
-    args.push_back("/nologo");
-
-    // Add def file
-    if (!defFile.empty()) {
-      args.push_back("/DEF:" + defFile);
-    }
-
-    // If the user specified additional library paths, tell the linker about
-    // them now. Note, there is no way to do this for ml, as it does not
-    // accept linker command line arguments.
-    for (const std::string& libPath : LibraryPaths)
-      args.push_back("/LIBPATH:" + libPath);
-
-    // Add resource files
-    for (const std::string& resfile : resourceFiles)
-      args.push_back(resfile);
-
-    // If there's an entrypoint defined in any module, specify it on the
-    // command line. This works around the fact that ml64 cannot automatically
-    // determine what the entrypoint is.
-    if (auto Iter = std::find_if(ir.modules_begin(), ir.modules_end(),
-                                 [](const gtirb::Module& M) {
-                                   return M.getEntryPoint() != nullptr;
-                                 });
-        Iter != ir.modules_end()) {
-
-      if (gtirb::CodeBlock* Block = Iter->getEntryPoint();
-          Block && Block->getAddress()) {
-        auto entry_syms = Iter->findSymbols(*Block->getAddress());
-        args.push_back("/entry:" + (&*entry_syms.begin())->getName());
-      } else {
-        args.push_back("/NOENTRY");
-      }
->>>>>>> 790277a1
-
   // Start the linker arguments.
   args.push_back("/link");
 
   // Disable the banner for the linker.
   args.push_back("/nologo");
+
+  // Add def file
+  if (!defFile.empty()) {
+    args.push_back("/DEF:" + defFile);
+  }
 
   // If the user specified additional library paths, tell the linker about
   // them now. Note, there is no way to do this for ml, as it does not
@@ -319,15 +274,11 @@
     if (gtirb::CodeBlock* Block = Iter->getEntryPoint();
         Block && Block->getAddress()) {
       auto entry_syms = Iter->findSymbols(*Block->getAddress());
-
-      std::string Name = (&*entry_syms.begin())->getName();
-      if (Iter->getISA() == gtirb::ISA::IA32 && Name.size() && Name[0] == '_') {
-        Name = Name.substr(1);
-      }
-      args.push_back("/entry:" + Name);
-    }
-
-<<<<<<< HEAD
+      args.push_back("/entry:" + (&*entry_syms.begin())->getName());
+    } else {
+      args.push_back("/NOENTRY");
+    }
+
     // If we found a module with an entrypoint, we next want to determine if
     // this is a console or GUI app to be able to set the subsystem PE header
     // field correctly.  If the app depends on user32.dll it's likely a GUI
@@ -346,16 +297,7 @@
     if (auto* Table = Module.getAuxData<gtirb::schema::BinaryType>()) {
       if (std::find(Table->begin(), Table->end(), "DLL") != Table->end()) {
         args.push_back("/DLL");
-        args.push_back("/NOENTRY");
         break;
-=======
-    for (gtirb::Module& Module : ir.modules()) {
-      if (auto* Table = Module.getAuxData<gtirb::schema::BinaryType>()) {
-        if (std::find(Table->begin(), Table->end(), "DLL") != Table->end()) {
-          args.push_back("/DLL");
-          break;
-        }
->>>>>>> 790277a1
       }
     }
   }
