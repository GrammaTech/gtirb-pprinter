//===- ElfBinaryPrinter.cpp -------------------------------------*- C++ -*-===//
//
//  Copyright (C) 2018 GrammaTech, Inc.
//
//  This code is licensed under the MIT license. See the LICENSE file in the
//  project root for license terms.
//
//  This project is sponsored by the Office of Naval Research, One Liberty
//  Center, 875 N. Randolph Street, Arlington, VA 22203 under contract #
//  N68335-17-C-0700.  The content of the information does not necessarily
//  reflect the position or policy of the Government and no official
//  endorsement should be inferred.
//
//===----------------------------------------------------------------------===//
#include "ElfBinaryPrinter.hpp"

#include "AuxDataSchema.hpp"
#include "AuxDataUtils.hpp"
#include "ElfPrettyPrinter.hpp"
#include "ElfVersionScriptPrinter.hpp"
#include "FileUtils.hpp"
#include "driver/Logger.h"
#include <boost/filesystem.hpp>
#include <fstream>
#include <iostream>
#include <regex>
#include <string>
#include <vector>

namespace gtirb_bprint {

bool ElfBinaryPrinter::isInfixLibraryName(const std::string& library) const {
  std::regex libsoRegex("^lib(.*)\\.so.*");
  std::smatch m;
  return std::regex_match(library, m, libsoRegex);
}

std::optional<std::string>
ElfBinaryPrinter::findLibrary(const std::string& library,
                              const std::vector<std::string>& paths) const {
  for (const auto& path : paths) {
    if (std::optional<std::string> fp = resolveRegularFilePath(path, library))
      return fp;
  }
  return std::nullopt;
}

bool isBlackListedLib(std::string Library) {
  std::string Prefix = "ld-linux";
  return (Library.substr(0, Prefix.length()) == Prefix);
}

// These are symbols that otherwise pass our screen for undefined
// symbols but don't appear to need external linkage when rebuilding
// the binary. Some, for example __rela_iplt_start, are introduced
// by ddisasm.
bool isBlackListed(std::string sym) {
  static std::vector<std::string> blackList = {"",
                                               "__rela_iplt_start",
                                               "__rela_iplt_end",
                                               "__gmon_start__",
                                               "_ITM_registerTMCloneTable",
                                               "_ITM_deregisterTMCloneTable"};

  for (auto& name : blackList) {
    if (sym == name) {
      return true;
    }
  }
  return false;
}

bool ElfBinaryPrinter::generateDummySO(
    const gtirb::Module& module, const std::string& LibDir,
    const std::string& Lib, const std::vector<SymbolGroup>& SymGroups) const {

  // Assume that lib is a filename w/ no path prefix
  assert(!boost::filesystem::path(Lib).has_parent_path());
  std::string AsmFileName = Lib + ".s";
  auto AsmFilePath = boost::filesystem::path(LibDir) / AsmFileName;
  auto LibPath = boost::filesystem::path(LibDir) / Lib;
  bool EmittedSymvers = false;

  {
    std::ofstream AsmFile(AsmFilePath.string());
    AsmFile << "# Generated dummy file for .so undefined symbols\n";

    for (auto& SymGroup : SymGroups) {
      std::optional<uint64_t> SymSize;

      for (auto Sym : SymGroup) {
        std::string Name = Sym->getName();

        auto SymInfo = aux_data::getElfSymbolInfo(*Sym);
        if (!SymInfo) {
          // See if we have a symbol for "foo_copy", if so use its info
          // TODO: We should not rely on symbol names semanitcally here.
          // When ddisasm makes the ElfSymbolInfo available on both the copy
          // and original symbol, this check should not be necessary.
          std::string CopyName = Sym->getName() + "_copy";
          if (auto CopySymRange = Sym->getModule()->findSymbols(CopyName)) {
            SymInfo = aux_data::getElfSymbolInfo(*(CopySymRange.begin()));
          } else {
            LOG_ERROR << "Symbol not in symbol table [" << Sym->getName()
                      << "] while generating dummy SO\n";
            return false;
          }
        }

        if (!SymSize) {
          SymSize = SymInfo->Size;
        } else if (*SymSize != SymInfo->Size) {
          LOG_ERROR << "Symbol group has mismatched sizes; " << Name << " is "
                    << SymInfo->Size << " bytes, but had " << *SymSize
                    << " bytes\n";
          return false;
        }

        std::string SymType = SymInfo->Type;
        // TODO: Make use of syntax content in ElfPrettyPrinter?
        std::string Binding;
        if (SymInfo->Binding == "WEAK") {
          Binding = ".weak";
        } else {
          Binding = ".globl";
        }

        if (SymType == "FUNC" || SymType == "GNU_IFUNC") {
          AsmFile << ".text\n";
        } else if (SymType == "TLS") {
          AsmFile << ".section .tdata, \"waT\"\n";
        } else {
          AsmFile << ".data\n";
        }
        AsmFile << Binding << " " << Name << "\n";

        if ((SymType == "OBJECT" || SymType == "TLS") && SymInfo->Size != 0) {
          AsmFile << ".size " << Name << ", " << SymInfo->Size << "\n";
        }

        static const std::unordered_map<std::string, std::string>
            TypeNameConversion = {
                {"FUNC", "function"},  {"OBJECT", "object"},
                {"NOTYPE", "notype"},  {"NONE", "notype"},
                {"TLS", "tls_object"}, {"GNU_IFUNC", "gnu_indirect_function"},
            };
        auto TypeNameIt = TypeNameConversion.find(SymType);
        if (TypeNameIt == TypeNameConversion.end()) {
          LOG_ERROR << "Unknown type: " << SymType << " for symbol: " << Name
                    << "\n";
          return false;
        } else {
          const auto& TypeName = TypeNameIt->second;
          AsmFile << ".type " << Name << ", @" << TypeName << "\n";
        }

        auto Version = aux_data::getSymbolVersionString(*Sym);
        if (Version && !Printer.getIgnoreSymbolVersions()) {
          AsmFile << ".symver " << Name << "," << Name << *Version << '\n';
          EmittedSymvers = true;
        }

        AsmFile << Name << ":\n";
      }

      // only emit one .skip directive for each symbol group, as symbol groups
      // represent symbols that refer to the same data.
      uint64_t Space = *SymSize;
      if (Space == 0) {
        Space = 4;
      }
      AsmFile << ".skip " << Space << "\n";
    }
  }

  std::vector<std::string> Args;
  Args.push_back("-o");
  Args.push_back(LibPath.string());
  Args.push_back("-shared");
  Args.push_back("-fPIC");
  Args.push_back("-nostartfiles");
  Args.push_back("-nodefaultlibs");
  Args.push_back(AsmFilePath.string());

  TempFile VersionScript(".map");
  if (EmittedSymvers) {
    if (!Printer.getIgnoreSymbolVersions()) {
      // A version script is only needed if we define versioned symbols.
      if (gtirb_pprint::printVersionScript(*module.getIR(), VersionScript)) {
        Args.push_back("-Wl,--version-script=" + VersionScript.fileName());
      }
    }
  }
  VersionScript.close();

  if (std::optional<int> Ret = execute(compiler, Args)) {
    if (*Ret) {
      std::cerr << "ERROR: Compiler returned " << *Ret
                << " for dummy .so: " << Lib << "\n";
      return false;
    }

    return true;
  }

  std::cerr << "ERROR: Failed to run compiler for dummy .so: " << Lib << "\n";
  return false;
}

/**
Determines whether symbols from a symbol-forwarding entry represent a copy
relocation.
*/
static bool isCopyRelocation(const gtirb::Symbol* From,
                             const gtirb::Symbol* To) {
  if (!From->getAddress() || !To->hasReferent() ||
      !To->getReferent<gtirb::ProxyBlock>()) {
    return false;
  }

  auto SymInfo = aux_data::getElfSymbolInfo(*From);
  return SymInfo && SymInfo->Type == "OBJECT";
}

/**
Get a copy relocation's symbols given a symbol forwarding entry.

Returns std::nullopt if the given symbol forwarding entry is invalid or is not
a copy relocation.
*/
static std::optional<std::pair<const gtirb::Symbol*, const gtirb::Symbol*>>
getCopyRelocationSyms(const gtirb::Context& Context,
                      const std::pair<gtirb::UUID, gtirb::UUID>& Forward) {
  const gtirb::Symbol* From =
      gtirb_pprint::getByUUID<gtirb::Symbol>(Context, Forward.first);
  const gtirb::Symbol* To =
      gtirb_pprint::getByUUID<gtirb::Symbol>(Context, Forward.second);
  if (!From || !To || !isCopyRelocation(From, To)) {
    return std::nullopt;
  }
  return std::make_pair(From, To);
}

/**
 * Group symbols together if they must be printed in the dummy library as
 * referring to the same address. Currently, this is only known to be
 * necessary for COPY-relocated symbols.
 */
static std::vector<SymbolGroup>
buildDummySOSymbolGroups(const gtirb::Context& Context,
                         const gtirb::Module& Module) {
  std::vector<SymbolGroup> SymbolGroups;

  // This set allows efficient lookup of which symbols were added to groups.
  std::set<const gtirb::Symbol*> GroupedSymbols;

  // Build symbol groups for COPY-relocated symbols.
  // Collect copy-relocated symbols into groups by address
  std::map<gtirb::Addr, SymbolGroup> CopySymbolsByAddr;
  const auto& Forwarding = aux_data::getSymbolForwarding(Module);
  for (const auto& Forward : Forwarding) {
    if (auto OptPair = getCopyRelocationSyms(Context, Forward)) {
      auto& [From, To] = *OptPair;
      if (!isBlackListed(To->getName())) {
        CopySymbolsByAddr[*From->getAddress()].push_back(To);
      }
    }
  }

  // Keep finalized symbol groups in SymbolGroups, and record which symbols
  // have been grouped in GroupedSymbols (for faster lookup)
  for (auto It : CopySymbolsByAddr) {
    SymbolGroups.push_back(It.second);
    GroupedSymbols.insert(It.second.begin(), It.second.end());
  }

  // All other imported symbols belong in a group each by themselves.
<<<<<<< HEAD
  for (const gtirb::Module& Module : IR.modules()) {
    for (const auto& Sym : Module.symbols()) {
      if (!isBlackListed(Sym.getName())) {
        if (GroupedSymbols.find(&Sym) == GroupedSymbols.end()) {
          if (Sym.getAddress()) {
            // There are cases where a symbol is attached to an address in .plt.
            auto Section = gtirb_pprint::IsGlobalPLTSym(Sym);
            if (Section) {
              SymbolGroups.push_back({&Sym});
            }
          } else if (!Sym.hasReferent() ||
                     Sym.getReferent<gtirb::ProxyBlock>()) {
            SymbolGroups.push_back({&Sym});
          }
        }
=======
  for (const auto& Sym : Module.symbols()) {
    if (!Sym.getAddress() &&
        (!Sym.hasReferent() || Sym.getReferent<gtirb::ProxyBlock>()) &&
        !isBlackListed(Sym.getName())) {

      if (GroupedSymbols.find(&Sym) == GroupedSymbols.end()) {
        SymbolGroups.push_back({&Sym});
>>>>>>> c8364b4a
      }
    }
  }

  return SymbolGroups;
}

// Generate dummy stand-in libraries for .so files that may not be present
// in the rewriting context (but would be expected to be present in the
// eventual runtime context.)
//
// Note: we're sort-of playing games with the linker here. Normally, in order
// to link an ELF-based executable that depends on dynamic libraries (.so
// files), one needs to include the .so files in the link. But we want to be
// able to relink a rewritten binary without necessarily having access to all
// the .so files the original was linked against. So this class will manage the
// process of creating fake .so files that export all the correct symbols, and
// we can link against those.
bool ElfBinaryPrinter::prepareDummySOLibs(
    const gtirb::Context& Context, const gtirb::Module& Module,
    const std::string& LibDir, std::vector<std::string>& LibArgs) const {
  // Collect all libs we need to handle
  std::vector<std::string> Libs;
  for (const auto& Library : aux_data::getLibraries(Module)) {
    // TODO: skip any explicit library that isn't just
    // a filename. Do these actually occur?
    if (boost::filesystem::path(Library).has_parent_path()) {
      std::cerr << "ERROR: Skipping explicit lib w/ parent directory: "
                << Library << "\n";
      continue;
    }
    Libs.push_back(Library);
  }
  if (Libs.empty()) {
    std::cerr << "Note: no dynamic libraries present.\n";
    return false;
  }

  // Get groups of symbols which must be printed together.
  std::vector<SymbolGroup> SymbolGroups =
      buildDummySOSymbolGroups(Context, Module);

  // Now we need to assign imported symbol groups to all the libs.
  // For any group that contains a versioned symbol, we have a mapping of which
  // library they belong to.
  // Otherwise, we do not, but the ELF format doesn't keep that information
  // either for unversioned symbols, so we put them in unallocatedSymbols.
  std::map<std::string, std::vector<SymbolGroup>> AllocatedSymbols;
  std::vector<SymbolGroup> UnallocatedSymbols;

  for (SymbolGroup& SymGroup : SymbolGroups) {
    std::optional<std::string> LibNameOpt = std::nullopt;
    for (const gtirb::Symbol* Sym : SymGroup) {
      auto VersionInfo = aux_data::getSymbolVersionInfo(*Sym);
      std::optional<std::string> CurLibName = std::visit(
          [Sym](auto& Arg) -> std::optional<std::string> {
            using T = std::decay_t<decltype(Arg)>;
            if constexpr (std::is_same_v<T, aux_data::ExternalSymbolVersion>) {
              return Arg.Library;
            } else if constexpr (std::is_same_v<
                                     T, aux_data::InternalSymbolVersion>) {
              // The symbol aux data doesn't seem correct here; we'll treat this
              // symbol as unversioned as a best effort, but emit a warning.
              LOG_WARNING
                  << "The symbol " << Sym->getName() << " appears to be "
                  << "external, but elfSymbolVersionInfo indicates it is "
                  << "internal\n";
              return std::nullopt;
            } else if constexpr (std::is_same_v<
                                     T, aux_data::UndefinedSymbolVersion>) {
              LOG_WARNING << "The symbol " << Sym->getName()
                          << " is versioned, "
                          << "but was not found in needed symbol versions\n";
              return std::nullopt;
            } else {
              // Symbol is unversioned.
              static_assert(
                  std::is_same_v<T, aux_data::NoSymbolVersionAuxData> ||
                      std::is_same_v<T, aux_data::NoSymbolVersion>,
                  "Unhandled return variant from getSymbolVersionInfo");
              return std::nullopt;
            }
          },
          VersionInfo);
      if (CurLibName && LibNameOpt && *CurLibName != *LibNameOpt) {
        // Symbol group disagrees on source library
        LOG_ERROR << "Symbol group containing " << Sym->getName()
                  << " cannot resolve source library conflict: " << *CurLibName
                  << " != " << *LibNameOpt << "\n";
        return false;
      } else if (CurLibName && !LibNameOpt) {
        LibNameOpt = CurLibName;
      }
    }
    if (LibNameOpt) {
      // We determined the source library from the symbol version information.
      std::string LibName = *LibNameOpt;
      AllocatedSymbols[LibName].push_back(SymGroup);
      continue;
    }

    // fallthrough: we don't have any symbol version info for this symbol group.

    if (SymGroup.size() == 1) {
      auto SymInfo = aux_data::getElfSymbolInfo(**SymGroup.begin());
      if (SymInfo && SymInfo->Type == "FILE") {
        // Ignore some types of symbols
        // We only check this for ungrouped symbols, as COPY-relocated symbols
        // are already known to be non-FILE type (they are differentiated by
        // having OBJECT-type SymInfo and in the SymbolForwarding table)
        continue;
      }
    }

    // Just put unversioned symbol groups in special list. We need to
    // distribute them later to any libraries that have no symbols.
    UnallocatedSymbols.push_back(SymGroup);
  }

  // Generate the .so files
  auto UndefinedSymIt = UnallocatedSymbols.begin();
  auto UndefinedSymItEnd = UnallocatedSymbols.end();
  auto LastLibIt = --Libs.end();
  for (auto LibIt = Libs.begin(); LibIt != Libs.end(); LibIt++) {
    std::string& Lib = *LibIt;
    auto& LibSyms = AllocatedSymbols[Lib];

    if (LibIt == LastLibIt) {
      // If this is the last library, dump the rest of the symbol groups in.
      for (; UndefinedSymIt != UndefinedSymItEnd; UndefinedSymIt++) {
        LibSyms.push_back(*UndefinedSymIt);
      }
    } else if (LibSyms.size() == 0) {
      // If this library has no symbol groups, take an unallocated one.
      // We need to ensure each dummy .so has at least one, or the final binary
      // will not actually be linked with this library.
      if (UndefinedSymIt == UndefinedSymItEnd) {
        // We ran out of symbol groups.
        LOG_ERROR << "No symbols remain to assign to " << Lib << "\n";
        return false;
      }

      LibSyms.push_back(*UndefinedSymIt++);
    }

    if (!generateDummySO(Module, LibDir, Lib, LibSyms)) {
      LOG_ERROR << "Failed generating dummy .so for " << Lib << "\n";
      return false;
    }
  }

  // Determine the args that need to be passed to the linker.
  // Note that we build with -nodefaultlibs, since with --dummy-so it is
  // assumed that the libs we would need are not present. This may futher
  // require the --keep-function-symbol argument paired with -c -nostartfiles
  // to preserve startup code.
  LibArgs.push_back("-L" + LibDir);
  LibArgs.push_back("-nodefaultlibs");
  for (const auto& Lib : Libs) {
    LibArgs.push_back("-l:" + Lib);
  }
  for (const auto& RPath : LibraryPaths) {
    LibArgs.push_back("-Wl,-rpath," + RPath);
  }

  return true;
}

void ElfBinaryPrinter::addOrigLibraryArgs(
    const gtirb::Module& module, std::vector<std::string>& args) const {
  // collect all the library paths
  std::vector<std::string> allBinaryPaths = LibraryPaths;

  auto BinaryLibraryPaths = aux_data::getLibraryPaths(module);
  allBinaryPaths.insert(allBinaryPaths.end(), BinaryLibraryPaths.begin(),
                        BinaryLibraryPaths.end());

  // add needed libraries
  for (const auto& Library : aux_data::getLibraries(module)) {
    // if they're a blacklisted name, skip them
    if (isBlackListedLib(Library)) {
      continue;
    }
    // if they match the lib*.so.* pattern we let the compiler look for them
    if (isInfixLibraryName(Library)) {
      args.push_back("-l:" + Library);
    } else {
      // otherwise we try to find them here
      if (std::optional<std::string> LibraryLocation =
              findLibrary(Library, allBinaryPaths)) {
        args.push_back(*LibraryLocation);
      } else {
        std::cerr << "ERROR: Could not find library " << Library << std::endl;
      }
    }
  }

  // add user library paths
  for (const auto& libraryPath : LibraryPaths) {
    args.push_back("-L" + libraryPath);
  }
  // add binary library paths (add them to rpath as well)
  for (const auto& LibraryPath : aux_data::getLibraryPaths(module)) {
    args.push_back("-L" + LibraryPath);
    args.push_back("-Wl,-rpath," + LibraryPath);
  }
}

static bool allGlobalSymsExported(gtirb::Context& Ctx, gtirb::IR& Ir) {
  for (gtirb::Module& M : Ir.modules()) {
    auto SymbolTabIdxInfo = aux_data::getElfSymbolTabIdxInfo(M);
    for (auto& [SymUUID, Tables] : SymbolTabIdxInfo) {
      auto Symbol = gtirb_pprint::nodeFromUUID<gtirb::Symbol>(Ctx, SymUUID);
      if (!Symbol) {
        continue;
      }

      auto SymbolInfo = aux_data::getElfSymbolInfo(*Symbol);
      if (SymbolInfo->Binding != "GLOBAL") {
        continue;
      }

      if (Symbol->getReferent<gtirb::CodeBlock>() != nullptr) {
        bool SymIsExported = false;
        for (auto& [TableName, Idx] : Tables) {
          if (TableName == ".dynsym") {
            SymIsExported = true;
            break;
          }
        }

        if (!SymIsExported) {
          return false;
        }
      }
    }
  }
  return true;
}

std::vector<std::string> ElfBinaryPrinter::buildCompilerArgs(
    std::string outputFilename, const std::vector<TempFile>& asmPaths,
    gtirb::Context& context, gtirb::IR& ir,
    const std::vector<std::string>& libArgs) const {
  std::vector<std::string> args;
  // Start constructing the compile arguments, of the form
  // -o <output_filename> fileAXADA.s
  args.emplace_back("-o");
  args.emplace_back(outputFilename);
  std::transform(asmPaths.begin(), asmPaths.end(), std::back_inserter(args),
                 [](const TempFile& TF) { return TF.fileName(); });
  args.insert(args.end(), ExtraCompileArgs.begin(), ExtraCompileArgs.end());
  args.insert(args.end(), libArgs.begin(), libArgs.end());

  // add pie, no pie, or shared, depending on the binary type
  if (Printer.getShared()) {
    args.push_back("-shared");
  } else {
    for (gtirb::Module& M : ir.modules()) {
      // if DYN, pie. if EXEC, no-pie. if both, pie overrides no-pie. If none,
      // do not specify either argument.
      bool Pie = false;
      bool NoPie = false;

      for (const auto& BinTypeStr : aux_data::getBinaryType(M)) {
        if (BinTypeStr == "DYN") {
          Pie = true;
          NoPie = false;
        } else if (BinTypeStr == "EXEC") {
          if (!Pie) {
            NoPie = true;
            Pie = false;
          }
        } else {
          assert(!"Unknown binary type!");
        }
      }

      if (Pie) {
        args.push_back("-pie");
      }
      if (NoPie) {
        args.push_back("-no-pie");
      }
      if (Pie || NoPie) {
        break;
      }
    }

    // append -Wl,--export-dynamic if needed; can occur for both DYN and EXEC.
    // TODO: if some symbols are exported, but not all, build a dynamic list
    // file and pass with `--dynamic-list`.
    if (allGlobalSymsExported(context, ir)) {
      args.push_back("-Wl,--export-dynamic");
    }
  }

  // add -m32 for x86 binaries
  for (gtirb::Module& module : ir.modules()) {
    if (module.getISA() == gtirb::ISA::IA32) {
      args.push_back("-m32");
    }
  }
  // add arguments given by the printing policy
  for (gtirb::Module& Module : ir.modules()) {
    const auto& Policy = Printer.getPolicy(Module);
    args.insert(args.end(), Policy.compilerArguments.begin(),
                Policy.compilerArguments.end());
  }

  if (debug) {
    std::cout << "Compiler arguments: ";
    for (auto i : args)
      std::cout << i << ' ';
    std::cout << std::endl;
  }
  return args;
}

int ElfBinaryPrinter::assemble(const std::string& outputFilename,
                               gtirb::Context& ctx, gtirb::Module& mod) const {
  TempFile tempFile;
  if (!prepareSource(ctx, mod, tempFile)) {
    std::cerr << "ERROR: Could not write assembly into a temporary file.\n";
    return -1;
  }

  std::vector<std::string> args{{"-o", outputFilename, "-c"}};
  args.insert(args.end(), ExtraCompileArgs.begin(), ExtraCompileArgs.end());
  args.push_back(tempFile.fileName());

  if (std::optional<int> ret = execute(compiler, args)) {
    if (*ret)
      std::cerr << "ERROR: assembler returned: " << *ret << "\n";
    return *ret;
  }

  std::cerr << "ERROR: could not find the assembler '" << compiler
            << "' on the PATH.\n";
  return -1;
}

enum DynamicTag {
  DT_INIT = 1,
  DT_FINI = 2,
};

/**
Build ld arguments to reproduce DT_INIT or DT_FINI entries.

Returns std::nullopt if no argument can be created.

Emits warnings if it cannot build ld arguments for the tag, because many
binaries will still work without their DT_INIT/DT_FINI entries.
*/
static std::optional<std::string> getDynamicTagArg(const gtirb::Module& Module,
                                                   DynamicTag Tag) {
  std::string Root;
  std::string TagName;
  switch (Tag) {
  case DynamicTag::DT_INIT:
    Root = "init";
    TagName = "INIT";
    break;
  case DynamicTag::DT_FINI:
    Root = "fini";
    TagName = "FINI";
    break;
  default:
    assert(!"Invalid type for getDynamicTagArg");
  }

  auto Addresses = aux_data::getDynamicEntry(Module, TagName);
  if (Addresses.empty()) {
    return std::nullopt;
  }

  uint64_t FirstAddr = Addresses.extract(Addresses.begin()).value();
  if (!Addresses.empty()) {
    for (uint64_t Addr : Addresses) {
      // ld will silently ignore extra -init arguments, so we cannot create
      // the requested binary.
      LOG_WARNING << "ignoring additional DT_" << TagName << " entry: " << Addr
                  << "\n";
    }
  }

  auto It = Module.findSymbols(gtirb::Addr(FirstAddr));
  std::string DefaultName = "_" + Root;
  if (It.empty()) {
    // no symbol at the address?
    LOG_WARNING << "ignoring DT_" << TagName << " entry for " << FirstAddr
                << ": no symbol\n";
    return std::nullopt;
  } else if (std::any_of(It.begin(), It.end(), [&](const gtirb::Symbol& Sym) {
               return Sym.getName() == DefaultName;
             })) {
    // if the default name exists, there is no need to specify the argument.
    return std::nullopt;
  } else {
    // default does not exist - we must provide a linker argument.
    const gtirb::Symbol* FirstSymbol = &*It.begin();
    return "-Wl,-" + Root + "=" + FirstSymbol->getName();
  }
}

int ElfBinaryPrinter::link(const std::string& outputFilename,
                           gtirb::Context& ctx, gtirb::Module& module) const {
  if (debug)
    std::cout << "Generating binary file" << std::endl;
  TempFile tempFile;
  if (!prepareSource(ctx, module, tempFile)) {
    LOG_ERROR << "Could not write assembly into a temporary file.\n";
    return -1;
  }

  // Prep stuff for dynamic library dependences
  // Note that this temporary directory has to survive
  // longer than the call to the compiler.
  std::optional<TempDir> dummySoDir;
  std::vector<std::string> libArgs;
  if (useDummySO) {
    // Create the temporary directory for storing the synthetic libraries.
    dummySoDir.emplace();
    if (!dummySoDir->created()) {
      LOG_ERROR << "Failed to create temp dir for synthetic .so files. Errno: "
                << dummySoDir->errno_code() << "\n";
      return -1;
    }

    if (!prepareDummySOLibs(ctx, module, dummySoDir->dirName(), libArgs)) {
      LOG_ERROR << "Could not create dummy so files for linking.\n";
      return -1;
    }
    // add rpaths from original binary(ies)
    if (const auto* binaryLibraryPaths =
            module.getAuxData<gtirb::schema::LibraryPaths>()) {
      for (const auto& libraryPath : *binaryLibraryPaths) {
        libArgs.push_back("-Wl,-rpath," + libraryPath);
      }
    }
  } else {
    // If we're not using synthetic libraries, we just need to pass
    // along the appropriate arguments.

    addOrigLibraryArgs(module, libArgs);
  }

  TempFile VersionScript(".map");
  if (aux_data::hasVersionedSymDefs(*module.getIR()) &&
      !Printer.getIgnoreSymbolVersions()) {
    // A version script is only needed if we define versioned symbols.
    if (gtirb_pprint::printVersionScript(*module.getIR(), VersionScript)) {
      libArgs.push_back("-Wl,--version-script=" + VersionScript.fileName());
    }
  }
  VersionScript.close();
  std::vector<TempFile> Files;
  Files.emplace_back(std::move(tempFile));

  // Add -Wl,-init= and -Wl,-fini= arguments if necessary.
  // This recreates DT_INIT and DT_FINI dynamic entries.
  if (auto Arg = getDynamicTagArg(module, DynamicTag::DT_INIT)) {
    libArgs.push_back(*Arg);
  }
  if (auto Arg = getDynamicTagArg(module, DynamicTag::DT_FINI)) {
    libArgs.push_back(*Arg);
  }

  if (std::optional<int> ret =
          execute(compiler, buildCompilerArgs(outputFilename, Files, ctx,
                                              *module.getIR(), libArgs))) {
    if (*ret)
      LOG_ERROR << "assembler returned: " << *ret << "\n";
    return *ret;
  }

  LOG_ERROR << "could not find the assembler '" << compiler
            << "' on the PATH.\n";
  return -1;
}

} // namespace gtirb_bprint<|MERGE_RESOLUTION|>--- conflicted
+++ resolved
@@ -275,31 +275,18 @@
   }
 
   // All other imported symbols belong in a group each by themselves.
-<<<<<<< HEAD
-  for (const gtirb::Module& Module : IR.modules()) {
-    for (const auto& Sym : Module.symbols()) {
-      if (!isBlackListed(Sym.getName())) {
-        if (GroupedSymbols.find(&Sym) == GroupedSymbols.end()) {
-          if (Sym.getAddress()) {
-            // There are cases where a symbol is attached to an address in .plt.
-            auto Section = gtirb_pprint::IsGlobalPLTSym(Sym);
-            if (Section) {
-              SymbolGroups.push_back({&Sym});
-            }
-          } else if (!Sym.hasReferent() ||
-                     Sym.getReferent<gtirb::ProxyBlock>()) {
+  for (const auto& Sym : Module.symbols()) {
+    if (!isBlackListed(Sym.getName())) {
+      if (GroupedSymbols.find(&Sym) == GroupedSymbols.end()) {
+        if (Sym.getAddress()) {
+          // There are cases where a symbol is attached to an address in .plt.
+          auto Section = gtirb_pprint::IsGlobalPLTSym(Sym);
+          if (Section) {
             SymbolGroups.push_back({&Sym});
           }
-        }
-=======
-  for (const auto& Sym : Module.symbols()) {
-    if (!Sym.getAddress() &&
-        (!Sym.hasReferent() || Sym.getReferent<gtirb::ProxyBlock>()) &&
-        !isBlackListed(Sym.getName())) {
-
-      if (GroupedSymbols.find(&Sym) == GroupedSymbols.end()) {
-        SymbolGroups.push_back({&Sym});
->>>>>>> c8364b4a
+        } else if (!Sym.hasReferent() || Sym.getReferent<gtirb::ProxyBlock>()) {
+          SymbolGroups.push_back({&Sym});
+        }
       }
     }
   }
