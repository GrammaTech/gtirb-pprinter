//===- PrettyPrinter.cpp ----------------------------------------*- C++ -*-===//
//
//  Copyright (C) 2018 GrammaTech, Inc.
//
//  This code is licensed under the MIT license. See the LICENSE file in the
//  project root for license terms.
//
//  This project is sponsored by the Office of Naval Research, One Liberty
//  Center, 875 N. Randolph Street, Arlington, VA 22203 under contract #
//  N68335-17-C-0700.  The content of the information does not necessarily
//  reflect the position or policy of the Government and no official
//  endorsement should be inferred.
//
//===----------------------------------------------------------------------===//
#include "PrettyPrinter.hpp"

#include "AuxDataSchema.hpp"
#include "string_utils.hpp"
#include <boost/algorithm/string/replace.hpp>
#include <boost/lexical_cast.hpp>
#include <boost/range/algorithm/find_if.hpp>
#include <capstone/capstone.h>
#include <fstream>
#include <gtirb/gtirb.hpp>
#include <iomanip>
#include <iostream>
#include <utility>
#include <variant>

template <class T> T* nodeFromUUID(gtirb::Context& C, gtirb::UUID id) {
  return dyn_cast_or_null<T>(gtirb::Node::getByUUID(C, id));
}

static std::map<std::tuple<std::string, std::string, std::string>,
                std::shared_ptr<::gtirb_pprint::PrettyPrinterFactory>>&
getFactories() {
  static std::map<std::tuple<std::string, std::string, std::string>,
                  std::shared_ptr<::gtirb_pprint::PrettyPrinterFactory>>
      factories;
  return factories;
}

static std::map<std::pair<std::string, std::string>, std::string>&
getSyntaxes() {
  static std::map<std::pair<std::string, std::string>, std::string> defaults;
  return defaults;
}

namespace gtirb_pprint {

bool registerPrinter(std::initializer_list<std::string> formats,
                     std::initializer_list<std::string> isas,
                     std::initializer_list<std::string> syntaxes,
                     std::shared_ptr<PrettyPrinterFactory> f, bool isDefault) {
  assert(formats.size() > 0 && "No formats to register!");
  assert(isas.size() > 0 && "No ISAs to register!");
  assert(syntaxes.size() > 0 && "No syntaxes to register!");
  for (const std::string& format : formats) {
    for (const std::string& isa : isas) {
      for (const std::string& syntax : syntaxes) {
        getFactories()[std::make_tuple(format, isa, syntax)] = f;
        if (isDefault)
          setDefaultSyntax(format, isa, syntax);
      }
    }
  }
  return true;
}

std::set<std::tuple<std::string, std::string, std::string>>
getRegisteredTargets() {
  std::set<std::tuple<std::string, std::string, std::string>> targets;
  for (const auto& entry : getFactories())
    targets.insert(entry.first);
  return targets;
}

std::string getModuleFileFormat(const gtirb::Module& module) {
  switch ((int)module.getFileFormat()) {
  case (int)gtirb::FileFormat::Undefined:
    return "undefined";
  case (int)gtirb::FileFormat::COFF:
    return "coff";
  case (int)gtirb::FileFormat::ELF:
    return "elf";
  case (int)gtirb::FileFormat::PE:
    return "pe";
  case (int)gtirb::FileFormat::IdaProDb32:
  case (int)gtirb::FileFormat::IdaProDb64:
    return "idb";
  case (int)gtirb::FileFormat::XCOFF:
    return "xcoff";
  case (int)gtirb::FileFormat::MACHO:
    return "macho";
  case (int)gtirb::FileFormat::RAW:
    return "raw";
  }
  return "undefined";
}

std::string getModuleISA(const gtirb::Module& module) {
  switch (module.getISA()) {
  case gtirb::ISA::ARM64:
    return "arm64";
<<<<<<< HEAD
=======
  case gtirb::ISA::ARM:
    return "arm";
>>>>>>> 6f20139f
  case gtirb::ISA::X64:
    return "x64";
  case gtirb::ISA::IA32:
    return "x86";
<<<<<<< HEAD
=======
  case gtirb::ISA::MIPS32:
    return "mips32";
>>>>>>> 6f20139f
  default:
    return "undefined";
  }
}

void setDefaultSyntax(const std::string& format, const std::string& isa,
                      const std::string& syntax) {
  getSyntaxes()[std::pair(format, isa)] = syntax;
}

std::optional<std::string> getDefaultSyntax(const std::string& format,
                                            const std::string& isa) {
  std::map<std::pair<std::string, std::string>, std::string> defaults =
      getSyntaxes();
  auto it = defaults.find(std::pair(format, isa));
  return it != defaults.end() ? std::make_optional(it->second) : std::nullopt;
}

void PrettyPrinter::setTarget(
    const std::tuple<std::string, std::string, std::string>& target) {
  assert(getFactories().find(target) != getFactories().end());
  const auto& [format, isa, syntax] = target;
  m_format = format;
  m_isa = isa;
  m_syntax = syntax;
}

void PrettyPrinter::setFormat(const std::string& format,
                              const std::string& isa) {
  const std::string& syntax = getDefaultSyntax(format, isa).value_or("");
  setTarget(std::make_tuple(format, isa, syntax));
}

void PrettyPrinter::setDebug(bool do_debug) {
  m_debug = do_debug ? DebugMessages : NoDebug;
}

bool PrettyPrinter::getDebug() const { return m_debug == DebugMessages; }

std::set<std::string> PrettyPrinter::policyNames() const {
  auto It = getFactories().find(std::make_tuple(m_format, m_isa, m_syntax));
  if (It == getFactories().end()) {
    return std::set<std::string>();
  }

  std::set<std::string> result;
  for (const auto& Pair : It->second->namedPolicies()) {
    result.insert(Pair.first);
  }
  return result;
}

bool PrettyPrinter::namedPolicyExists(const std::string& Name) const {
  auto It = getFactories().find(std::make_tuple(m_format, m_isa, m_syntax));
  if (It == getFactories().end()) {
    return false;
  }
  return It->second->findNamedPolicy(Name) != nullptr;
}

PrettyPrinterFactory& PrettyPrinter::getFactory(gtirb::Module& Module) const {
  auto target = std::make_tuple(m_format, m_isa, m_syntax);
  if (m_format.empty()) {
    const std::string& format = gtirb_pprint::getModuleFileFormat(Module);
    const std::string& isa = gtirb_pprint::getModuleISA(Module);
    const std::string& syntax = getDefaultSyntax(format, isa).value_or("");
    target = std::make_tuple(format, isa, syntax);
  }
  return *getFactories().at(target);
}

const PrintingPolicy& PrettyPrinter::getPolicy(gtirb::Module& Module) const {
  const PrettyPrinterFactory& Factory = getFactory(Module);
  return PolicyName == "default" ? Factory.defaultPrintingPolicy(Module)
                                 : *Factory.findNamedPolicy(PolicyName);
}

std::error_condition PrettyPrinter::print(std::ostream& stream,
                                          gtirb::Context& context,
                                          gtirb::Module& module) const {
  // Find pretty printer factory.
  PrettyPrinterFactory& Factory = getFactory(module);

  // Configure printing policy.
  PrintingPolicy policy(getPolicy(module));
  policy.debug = m_debug;
  policy.Shared = Shared;
  FunctionPolicy.apply(policy.skipFunctions);
  SymbolPolicy.apply(policy.skipSymbols);
  SectionPolicy.apply(policy.skipSections);
  ArraySectionPolicy.apply(policy.arraySections);

  // Create the pretty printer and print the IR.
  Factory.create(context, module, policy)->print(stream);

  return std::error_condition{};
}

boost::iterator_range<NamedPolicyMap::const_iterator>
PrettyPrinterFactory::namedPolicies() const {
  return boost::make_iterator_range(NamedPolicies.begin(), NamedPolicies.end());
}

const PrintingPolicy*
PrettyPrinterFactory::findNamedPolicy(const std::string& Name) const {
  auto It = NamedPolicies.find(Name);
  if (It == NamedPolicies.end()) {
    return nullptr;
  } else {
    return &It->second;
  }
}

PrintingPolicy*
PrettyPrinterFactory::findRegisteredNamedPolicy(const std::string& Name) {
  auto It = NamedPolicies.find(Name);
  if (It == NamedPolicies.end()) {
    return nullptr;
  } else {
    return &It->second;
  }
}

void PrettyPrinterFactory::registerNamedPolicy(const std::string& Name,
                                               const PrintingPolicy Policy) {
  NamedPolicies.emplace(Name, std::move(Policy));
}

void PrettyPrinterFactory::deregisterNamedPolicy(const std::string& Name) {
  NamedPolicies.erase(Name);
}

PrettyPrinterBase::PrettyPrinterBase(gtirb::Context& context_,
                                     gtirb::Module& module_,
                                     const Syntax& syntax_,
                                     const PrintingPolicy& policy_)
    : syntax(syntax_), policy(policy_),
      debug(policy.debug == DebugMessages ? true : false), context(context_),
      module(module_), functionEntry(), functionLastBlock() {

  if (const auto* functionEntries =
          module.getAuxData<gtirb::schema::FunctionEntries>()) {
    for (auto const& function : *functionEntries) {
      for (auto& entryBlockUUID : function.second) {
        const auto* block =
            nodeFromUUID<gtirb::CodeBlock>(context, entryBlockUUID);
        assert(block && "UUID references non-existent block.");
        if (block)
          functionEntry.insert(*block->getAddress());
      }
    }
  }

  if (const auto* functionBlocks =
          module.getAuxData<gtirb::schema::FunctionBlocks>()) {
    for (auto const& function : *functionBlocks) {
      assert(function.second.size() > 0);
      gtirb::Addr lastAddr{0};
      for (auto& blockUUID : function.second) {
        const auto* block = nodeFromUUID<gtirb::CodeBlock>(context, blockUUID);
        assert(block && "UUID references non-existent block.");
        if (block && block->getAddress() > lastAddr)
          lastAddr = *block->getAddress();
      }
      functionLastBlock.insert(lastAddr);
    }
  }

  // FIXME: Make getContainerFunctionName return multiple labels, remove this.
  // Alias all labels at skipped function blocks; getContainerFunctionName gives
  // only one label, which may not be in the list of skipped functions. Find the
  // additional names and a separate pass from adding them to avoid updating the
  // container while iterating over it.
  std::vector<std::string> AdditionalSkips;
  for (const std::string& Name : policy.skipFunctions) {
    for (const gtirb::Symbol& Symbol : module.findSymbols(Name)) {
      if (const auto* Block = Symbol.getReferent<gtirb::CodeBlock>()) {
        if (Block->getAddress()) {
          for (const auto& Other : module.findSymbols(*Block->getAddress())) {
            AdditionalSkips.emplace_back(Other.getName());
          }
        }
      }
    }
  }
  for (const std::string& Name : AdditionalSkips) {
    policy.skipFunctions.insert(Name);
  }
}

PrettyPrinterBase::~PrettyPrinterBase() { cs_close(&this->csHandle); }

const gtirb::SymAddrConst* PrettyPrinterBase::getSymbolicImmediate(
    const gtirb::SymbolicExpression* symex) {
  if (symex) {
    const auto* s = std::get_if<gtirb::SymAddrConst>(symex);
    assert(s != nullptr && "symbolic operands must be 'address[+offset]'");
    return s;
  }
  return nullptr;
}

std::ostream& PrettyPrinterBase::print(std::ostream& os) {
  printHeader(os);

  // print every section
  for (const auto& section : module.sections()) {
    printSection(os, section);
  }

  // print integral symbols
  for (const auto& sym : module.symbols()) {
    if (auto addr = sym.getAddress();
        addr && !sym.hasReferent() && !shouldSkip(sym)) {
      os << syntax.comment() << " WARNING: integral symbol " << sym.getName()
         << " may not have been correctly relocated\n";
      printIntegralSymbol(os, sym);
    }
    if (!sym.getAddress() &&
        (!sym.hasReferent() ||
         sym.getReferent<gtirb::ProxyBlock>() != nullptr) &&
        !shouldSkip(sym)) {
      printUndefinedSymbol(os, sym);
    }
  }

  // print footer
  printFooter(os);
  return os;
}

void PrettyPrinterBase::printOverlapWarning(std::ostream& os,
                                            const gtirb::Addr addr) {
  std::cerr << "WARNING: found overlapping element at address " << std::hex
            << static_cast<uint64_t>(addr) << std::endl
            << "The --layout option to gtirb-pprinter can fix "
               "overlapping elements."
            << std::endl;
  std::ios_base::fmtflags flags = os.flags();
  os << syntax.comment() << " WARNING: found overlapping blocks at address "
     << std::hex << static_cast<uint64_t>(addr) << '\n';
  os.flags(flags);
}

void PrettyPrinterBase::printBlockContents(std::ostream& os,
                                           const gtirb::CodeBlock& x,
                                           uint64_t offset) {
  if (offset > x.getSize()) {
    return;
  }

  gtirb::Addr addr = *x.getAddress();
  printFunctionHeader(os, addr);
  os << '\n';

  cs_insn* insn;
  cs_option(this->csHandle, CS_OPT_DETAIL, CS_OPT_ON);
  size_t count = cs_disasm(this->csHandle, x.rawBytes<uint8_t>() + offset,
                           x.getSize() - offset,
                           static_cast<uint64_t>(addr) + offset, 0, &insn);

  // Exception-safe cleanup of instructions
  std::unique_ptr<cs_insn, std::function<void(cs_insn*)>> freeInsn(
      insn, [count](cs_insn* i) { cs_free(i, count); });

  gtirb::Offset blockOffset(x.getUUID(), offset);
  for (size_t i = 0; i < count; i++) {
    fixupInstruction(insn[i]);
    printInstruction(os, x, insn[i], blockOffset);
    blockOffset.Displacement += insn[i].size;
  }
  // print any CFI directives located at the end of the block
  // e.g. '.cfi_endproc' is usually attached to the end of the block
  printCFIDirectives(os, blockOffset);
  printFunctionFooter(os, addr);
}

void PrettyPrinterBase::setDecodeMode(std::ostream& /*os*/,
                                      const gtirb::CodeBlock& /*x*/) {}

void PrettyPrinterBase::printSectionHeader(std::ostream& os,
                                           const gtirb::Section& section) {
  std::string sectionName = section.getName();
  os << '\n';
  printBar(os);
  if (sectionName == syntax.textSection()) {
    os << syntax.text() << '\n';
  } else if (sectionName == syntax.dataSection()) {
    os << syntax.data() << '\n';
  } else if (sectionName == syntax.bssSection()) {
    os << syntax.bss() << '\n';
  } else {
    printSectionHeaderDirective(os, section);
    printSectionProperties(os, section);
    os << std::endl;
  }
  printBar(os);
  os << '\n';
}

void PrettyPrinterBase::printSectionFooter(std::ostream& os,
                                           const gtirb::Section& section) {
  printBar(os);
  printSectionFooterDirective(os, section);
  printBar(os);
}

void PrettyPrinterBase::printBar(std::ostream& os, bool heavy) {
  if (heavy) {
    os << syntax.comment() << "===================================\n";
  } else {
    os << syntax.comment() << "-----------------------------------\n";
  }
}

bool PrettyPrinterBase::printSymbolReference(std::ostream& os,
                                             const gtirb::Symbol* symbol) {
  if (!symbol)
    return false;

  std::optional<std::string> forwardedName = getForwardedSymbolName(symbol);
  if (forwardedName) {
    if (debug) {
      os << forwardedName.value();
      return false;
    } else {
      if (policy.skipSymbols.count(forwardedName.value())) {
        // NOTE: It is OK not to print symbols in unexercised code (functions
        // that never execute, but were not skipped due to lack of information
        // : e.g., sectionless binaries). However, printing symbol addresses
        // can cause the assembler to fail if the address is too big for the
        // instruction. To avoid the problem, we print 0 here.
        os << "0";
        uint64_t symAddr = static_cast<uint64_t>(*symbol->getAddress());
        m_accum_comment += s_symaddr_0_warning(symAddr);
        return true;
      } else {
        os << forwardedName.value();
        return false;
      }
    }
  }
  if (shouldSkip(*symbol)) {
    if (debug) {
      os << static_cast<uint64_t>(*symbol->getAddress());
    } else {
      // NOTE: See the comment above.
      os << "0";
      uint64_t symAddr = static_cast<uint64_t>(*symbol->getAddress());
      m_accum_comment += s_symaddr_0_warning(symAddr);
    }
    return true;
  }
  os << getSymbolName(*symbol);
  return false;
}

void PrettyPrinterBase::printSymbolDefinition(std::ostream& os,
                                              const gtirb::Symbol& symbol) {
  os << getSymbolName(symbol) << ":\n";
}

void PrettyPrinterBase::fixupInstruction(cs_insn&) {}

// Helper for x86-specific fixups, called from Att, Intel, and Masm pretty
// printers (Masm has additional fixups).
void PrettyPrinterBase::x86FixupInstruction(cs_insn& inst) {
  cs_x86& detail = inst.detail->x86;

  // Operands are implicit for various MOVS* instructions. But there is also
  // an SSE2 instruction named MOVSD which has explicit operands.
  if ((inst.id == X86_INS_MOVSB || inst.id == X86_INS_MOVSW ||
       inst.id == X86_INS_MOVSD || inst.id == X86_INS_MOVSQ) &&
      inst.detail->groups[0] != X86_GRP_SSE2) {
    detail.op_count = 0;
  }

  // Register operands are implicit for STOS* instructions.
  if (inst.id == X86_INS_STOSB || inst.id == X86_INS_STOSW ||
      inst.id == X86_INS_STOSD || inst.id == X86_INS_STOSQ) {
    detail.op_count = 1;
  }

  // IMUL: third operand is a signed number, but it is decoded as unsigned.
  if (inst.id == X86_INS_IMUL && detail.op_count == 3) {
    cs_x86_op& op = detail.operands[2];
    op.imm = static_cast<int32_t>(op.imm);
  }

  // GCC assembler does not like endbr64 instructions
  if (inst.id == X86_INS_ENDBR64) {
    inst.id = X86_INS_NOP;
  }

  // The first operand of fxch  st(0) is implicit
  if (inst.id == X86_INS_FXCH && detail.op_count == 2) {
    detail.operands[0] = detail.operands[1];
    detail.op_count = 1;
  }

  // Comisd loads 64 bits from memory not 128
  if (inst.id == X86_INS_COMISD || inst.id == X86_INS_VCOMISD) {
    if (detail.op_count == 2 && detail.operands[1].type == X86_OP_MEM &&
        detail.operands[1].size == 16) {
      detail.operands[1].size = 8;
    }
  }

  // Comiss loads 32 bits from memory not 64
  if (inst.id == X86_INS_COMISS || inst.id == X86_INS_VCOMISS) {
    if (detail.op_count == 2 && detail.operands[1].type == X86_OP_MEM) {
      detail.operands[1].size = 4;
    }
  }

  // Operands that should not have a size annotation:
  // FXSAVE, XSAVE, XSAVEC, FXRSTOR, XRSTOR
  if (detail.op_count == 1 &&
      (inst.id == X86_INS_FXSAVE || inst.id == X86_INS_XSAVE ||
       inst.id == X86_INS_XSAVEC || inst.id == X86_INS_FXRSTOR ||
       inst.id == X86_INS_XRSTOR)) {
    detail.operands[0].size = 0;
  }

  // RDRAND and RDSEED should be printed with no suffix:
  // https://github.com/aquynh/capstone/issues/1603
  if (inst.id == X86_INS_RDRAND) {
    strcpy(inst.mnemonic, "rdrand");
  } else if (inst.id == X86_INS_RDSEED) {
    strcpy(inst.mnemonic, "rdseed");
  }

  // PUNPCKL* memory operands are 32 bits
  if (inst.id == X86_INS_PUNPCKLWD || inst.id == X86_INS_PUNPCKLBW ||
      inst.id == X86_INS_PUNPCKLDQ) {
    if (detail.op_count == 2 && detail.operands[1].type == X86_OP_MEM &&
        detail.operands[1].size == 8) {
      detail.operands[1].size = 4;
    }
  }
}

void PrettyPrinterBase::printInstruction(std::ostream& os,
                                         const gtirb::CodeBlock& block,
                                         const cs_insn& inst,
                                         const gtirb::Offset& offset) {
  gtirb::Addr ea(inst.address);
  printComments(os, offset, inst.size);
  printCFIDirectives(os, offset);
  printEA(os, ea);

  ////////////////////////////////////////////////////////////////////
  // special cases

  if (inst.id == X86_INS_NOP || inst.id == ARM64_INS_NOP) {
    os << "  " << syntax.nop();
    for (uint64_t i = 1; i < inst.size; ++i) {
      ea += 1;
      os << '\n';
      printEA(os, ea);
      os << "  " << syntax.nop();
    }
    os << '\n';
    return;
  }

  // TODO: Add 'padding' aux data to skipEA logic to decide if we should skip
  //       int3 padding blocks.
  if (inst.id == X86_INS_INT3) {
    return;
  }

  // end special cases
  ////////////////////////////////////////////////////////////////////

  std::string opcode = ascii_str_tolower(inst.mnemonic);
  os << "  " << opcode << ' ';
  // Make sure the initial m_accum_comment is empty.
  m_accum_comment.clear();
  printOperandList(os, block, inst);
  if (!m_accum_comment.empty()) {
    os << " " << syntax.comment() << " " << m_accum_comment;
    m_accum_comment.clear();
  }
  os << '\n';
}

void PrettyPrinterBase::printEA(std::ostream& os, gtirb::Addr ea) {
  os << syntax.tab();
  if (this->debug) {
    os << std::hex << static_cast<uint64_t>(ea) << ": " << std::dec;
  }
}

void PrettyPrinterBase::printOperandList(std::ostream& os,
                                         const gtirb::CodeBlock& block,
                                         const cs_insn& inst) {
  const cs_x86& detail = inst.detail->x86;

  // some instructions don't put commas between thier operands, but instead
  // put it in between {}s. These instructions are always AVX512 instructions
  // when you use the k registers. Not all AVX512 instructions use the k
  // registers in this manner, however.
  // TODO: find an exhaustive list of such instructions, or find a way for
  // Capstone to tell us this information directly.
  static const std::unordered_set<x86_insn> UnbracketedAVX512Instructions {
    X86_INS_KANDNB, X86_INS_KANDNW, X86_INS_KANDND, X86_INS_KANDNQ,
        X86_INS_KMOVB, X86_INS_KMOVW, X86_INS_KMOVD, X86_INS_KMOVQ,
        X86_INS_KUNPCKBW, X86_INS_KNOTB, X86_INS_KNOTW, X86_INS_KNOTD,
        X86_INS_KNOTQ, X86_INS_KORB, X86_INS_KORW, X86_INS_KORD, X86_INS_KORQ,
        X86_INS_KORTESTB, X86_INS_KORTESTW, X86_INS_KORTESTD, X86_INS_KORTESTQ,
        X86_INS_KSHIFTLB, X86_INS_KSHIFTLW, X86_INS_KSHIFTLD, X86_INS_KSHIFTLQ,
        X86_INS_KSHIFTRB, X86_INS_KSHIFTRW, X86_INS_KSHIFTRD, X86_INS_KSHIFTRQ,
        X86_INS_KXNORB, X86_INS_KXNORW, X86_INS_KXNORD, X86_INS_KXNORQ,
        X86_INS_KXORB, X86_INS_KXORW, X86_INS_KXORD, X86_INS_KXORQ,
#if CS_API_MAJOR >= 5
        X86_INS_KUNPCKDQ, X86_INS_KUNPCKWD, X86_INS_KADDB, X86_INS_KADDW,
        X86_INS_KADDD, X86_INS_KADDQ, X86_INS_KTESTB, X86_INS_KTESTW,
        X86_INS_KTESTD, X86_INS_KTESTQ,
#endif
  };
  bool IsBracketedAVX512Instruction =
      UnbracketedAVX512Instructions.count(static_cast<x86_insn>(inst.id)) == 0;

  for (int i = 0; i < detail.op_count; i++) {
    const cs_x86_op& Op = detail.operands[i];

    if (IsBracketedAVX512Instruction && Op.type == X86_OP_REG &&
        (Op.reg >= X86_REG_K0 && Op.reg <= X86_REG_K7)) {
      // print AVX512 mask operand
      os << '{';
      printOperand(os, block, inst, i);
      os << '}';
      if (Op.avx_zero_opmask) {
        os << "{z}";
      }
    } else {
      // print normal operand
      if (i != 0) {
        os << ',';
      }
      printOperand(os, block, inst, i);
    }
  }
}

void PrettyPrinterBase::printOperand(std::ostream& os,
                                     const gtirb::CodeBlock& block,
                                     const cs_insn& inst, uint64_t index) {
  gtirb::Addr ea(inst.address);
  const cs_x86_op& op = inst.detail->x86.operands[index];

  const gtirb::SymbolicExpression* symbolic = nullptr;
  uint8_t immOffset = inst.detail->x86.encoding.imm_offset;
  uint8_t dispOffset = inst.detail->x86.encoding.disp_offset;

  switch (op.type) {
  case X86_OP_REG:
    printOpRegdirect(os, inst, index);
    return;
  case X86_OP_IMM:
    symbolic = block.getByteInterval()->getSymbolicExpression(
        ea + immOffset - *block.getByteInterval()->getAddress());
    printOpImmediate(os, symbolic, inst, index);
    return;
  case X86_OP_MEM:
    // FIXME: Capstone frequently populates instruction details incorrectly with
    // a displacement offset of 0. We use the same incorrect offset in ddisasm
    // to populate the symbolic expressions, so we find the corresponding
    // symbolic by coincidence, but the addresses are incorrect.
    // We should fix Capstone and check `dispOffset > 0` here.
    symbolic = block.getByteInterval()->getSymbolicExpression(
        ea + dispOffset - *block.getByteInterval()->getAddress());
    // We had a bug where Capstone gave us a displacement offset of 0 for
    // instructions using moffset operand encoding. For backwards
    // compatibility, look there for a symbolic expression.
    if (!symbolic && x86InstHasMoffsetEncoding(inst)) {
      symbolic = block.getByteInterval()->getSymbolicExpression(
          ea - *block.getByteInterval()->getAddress());
      if (symbolic) {
        static bool warned;
        if (!warned) {
          std::cerr << "WARNING: using symbolic expression at offset 0 for "
                       "compatibility; recreate your gtirb file with newer "
                       "tools that put expressions at the correct offset. "
                       "Starting in early 2022, newer versions of the pretty "
                       "printer will not use expressions at offset 0.\n";
          warned = true;
        }
      }
    }
    printOpIndirect(os, symbolic, inst, index);
    return;
  case X86_OP_INVALID:
    std::cerr << "invalid operand\n";
    exit(1);
  }
}

template <typename BlockType>
void PrettyPrinterBase::printBlockImpl(std::ostream& os, BlockType& block) {
  if (shouldSkip(block)) {
    return;
  }

  // Print symbols associated with block.
  gtirb::Addr addr = *block.getAddress();
  uint64_t offset;

  if (addr < programCounter) {
    // If the program counter is beyond the address already, then overlap is
    // occuring, so we need to print a symbol definition after the fact (rather
    // than place a label in the middle).

    offset = programCounter - addr;
    printOverlapWarning(os, addr);
    for (const auto& sym : module.findSymbols(block)) {
      if (!sym.getAtEnd() && !shouldSkip(sym)) {
        printSymbolDefinitionRelativeToPC(os, sym, programCounter);
      }
    }
  } else {
    // Normal symbol; print labels before block.

    offset = 0;

    if (auto Align = getAlignment(block)) {
      printAlignment(os, *Align);
    }

    for (const auto& sym : module.findSymbols(block)) {
      if (!sym.getAtEnd() && !shouldSkip(sym)) {
        printSymbolDefinition(os, sym);
      }
    }
  }

  // If this occurs in an array section, and the block points to something we
  // should skip: Skip contents, but do not skip label, so things can refer to
  // the array as a whole.
  if (policy.arraySections.count(
          block.getByteInterval()->getSection()->getName())) {
    if (auto SymExpr =
            block.getByteInterval()->getSymbolicExpression(block.getOffset())) {
      if (std::holds_alternative<gtirb::SymAddrConst>(*SymExpr)) {
        if (shouldSkip(*std::get<gtirb::SymAddrConst>(*SymExpr).Sym)) {
          return;
        }
      } else {
        assert(!"Unexpected sym expr type in array section!");
      }
    }
  }

  // Print actual block contents.
  printBlockContents(os, block, offset);

  // Update the program counter.
  programCounter = std::max(programCounter, addr + block.getSize());

  // Print any symbols that should go at the end of this block.
  for (const auto& sym : module.findSymbols(block)) {
    if (sym.getAtEnd() && !shouldSkip(sym)) {
      printSymbolDefinition(os, sym);
    }
  }
}

void PrettyPrinterBase::printBlock(std::ostream& os,
                                   const gtirb::DataBlock& block) {
  printBlockImpl(os, block);
}

void PrettyPrinterBase::printBlock(std::ostream& os,
                                   const gtirb::CodeBlock& block) {
  setDecodeMode(os, block);
  printBlockImpl(os, block);
}

void PrettyPrinterBase::printBlockContents(std::ostream& os,
                                           const gtirb::DataBlock& dataObject,
                                           uint64_t offset) {
  if (offset > dataObject.getSize()) {
    return;
  }

  const auto* foundSymbolic =
      dataObject.getByteInterval()->getSymbolicExpression(
          dataObject.getOffset() + offset);
  auto dataObjectBytes = dataObject.bytes<uint8_t>();
  if (std::all_of(dataObjectBytes.begin() + offset, dataObjectBytes.end(),
                  [](uint8_t x) { return x == 0; }) &&
      !foundSymbolic)
    printZeroDataBlock(os, dataObject, offset);
  else
    printNonZeroDataBlock(os, dataObject, offset);
}

void PrettyPrinterBase::printNonZeroDataBlock(
    std::ostream& os, const gtirb::DataBlock& dataObject, uint64_t offset) {
  if (dataObject.getSize() - offset == 0) {
    return;
  }
  gtirb::Offset CurrOffset = gtirb::Offset(dataObject.getUUID(), offset);

  // If this is a string, print it as one.
  std::optional<std::string> Type;
  if (const auto* types = module.getAuxData<gtirb::schema::Encodings>()) {
    if (auto foundType = types->find(dataObject.getUUID());
        foundType != types->end()) {
      if (foundType->second == "string") {
        printComments(os, CurrOffset, dataObject.getSize() - offset);
        printEA(os, *dataObject.getAddress() + offset);
        printString(os, dataObject, offset);
        os << '\n';
        return;
      }

      Type = foundType->second;
    }
  }

  // Otherwise, print each byte and/or symbolic expression in order.
  auto ByteRange = dataObject.bytes<uint8_t>();
  uint64_t ByteI = dataObject.getOffset() + offset;

  // print comments at the right location efficiently (with a single iterator).
  bool HasComments = false;
  std::map<gtirb::Offset, std::string>::const_iterator CommentsIt;
  std::map<gtirb::Offset, std::string>::const_iterator CommentsEnd;
  if (this->debug) {
    if (const auto* comments = module.getAuxData<gtirb::schema::Comments>()) {
      HasComments = true;
      CommentsIt = comments->lower_bound(CurrOffset);
      CommentsEnd = comments->end();
    }
  }
  auto printCommentsBetween = [&](uint64_t Size) {
    gtirb::Offset EndOffset = CurrOffset;
    EndOffset.Displacement += Size;
    for (; CommentsIt != CommentsEnd && CommentsIt->first < EndOffset;
         ++CommentsIt) {
      os << syntax.comment();
      if (CommentsIt->first.Displacement > CurrOffset.Displacement)
        os << "+" << CommentsIt->first.Displacement - CurrOffset.Displacement
           << ":";
      os << " " << CommentsIt->second << '\n';
    }
  };

  for (auto ByteIt = ByteRange.begin() + offset; ByteIt != ByteRange.end();) {

    if (auto FoundSymExprRange =
            dataObject.getByteInterval()->findSymbolicExpressionsAtOffset(
                ByteI);
        !FoundSymExprRange.empty()) {
      const auto SEE = FoundSymExprRange.front();
      auto Size = getSymbolicExpressionSize(SEE);
      if (HasComments) {
        printCommentsBetween(Size);
      }
      gtirb::Addr EA = *dataObject.getAddress() + CurrOffset.Displacement;
      printEA(os, EA);
      printSymbolicData(os, EA, SEE, Size, Type);
      ByteI += Size;
      ByteIt += Size;
      CurrOffset.Displacement += Size;
    } else {
      if (HasComments) {
        printCommentsBetween(1);
      }

      printEA(os, *dataObject.getAddress() + CurrOffset.Displacement);
      printByte(os,
                static_cast<std::byte>(static_cast<unsigned char>(*ByteIt)));
      ByteI++;
      ByteIt++;
      CurrOffset.Displacement++;
    }
  }
}

void PrettyPrinterBase::printZeroDataBlock(std::ostream& os,
                                           const gtirb::DataBlock& dataObject,
                                           uint64_t offset) {
  if (auto size = dataObject.getSize() - offset) {
    printComments(os, gtirb::Offset(dataObject.getUUID(), offset),
                  dataObject.getSize() - offset);
    printEA(os, *dataObject.getAddress() + offset);
    os << ".zero " << size << '\n';
  }
}

void PrettyPrinterBase::printComments(std::ostream& os,
                                      const gtirb::Offset& offset,
                                      uint64_t range) {
  if (!this->debug)
    return;

  if (const auto* comments = module.getAuxData<gtirb::schema::Comments>()) {
    gtirb::Offset endOffset(offset.ElementId, offset.Displacement + range);
    for (auto p = comments->lower_bound(offset);
         p != comments->end() && p->first < endOffset; ++p) {
      os << syntax.comment();
      if (p->first.Displacement > offset.Displacement)
        os << "+" << p->first.Displacement - offset.Displacement << ":";
      os << " " << p->second << '\n';
    }
  }
}

void PrettyPrinterBase::printCFIDirectives(std::ostream& os,
                                           const gtirb::Offset& offset) {
  const auto* cfiDirectives = module.getAuxData<gtirb::schema::CfiDirectives>();
  if (!cfiDirectives)
    return;
  const auto entry = cfiDirectives->find(offset);
  if (entry == cfiDirectives->end())
    return;

  for (auto& cfiDirective : entry->second) {
    std::string Directive = std::get<0>(cfiDirective);

    if (Directive == ".cfi_startproc") {
      CFIStartProc = programCounter;
    } else if (!CFIStartProc) {
      std::cerr << "WARNING: Missing `.cfi_startproc', omitting `" << Directive
                << "' directive.\n";
      continue;
    }

    os << Directive << " ";
    const std::vector<int64_t>& operands = std::get<1>(cfiDirective);
    for (auto it = operands.begin(); it != operands.end(); it++) {
      if (it != operands.begin())
        os << ", ";
      os << *it;
    }

    gtirb::Symbol* symbol =
        nodeFromUUID<gtirb::Symbol>(context, std::get<2>(cfiDirective));
    if (symbol) {
      if (operands.size() > 0)
        os << ", ";
      printSymbolReference(os, symbol);
    }

    os << std::endl;

    if (Directive == ".cfi_endproc") {
      CFIStartProc = std::nullopt;
    }
  }
}

void PrettyPrinterBase::printSymbolicDataType(
    std::ostream& os,
    const gtirb::ByteInterval::ConstSymbolicExpressionElement& /* SEE */,
    uint64_t Size, std::optional<std::string> /* Type */) {
  switch (Size) {
  case 1:
    os << syntax.byteData();
    break;
  case 2:
    os << syntax.wordData();
    break;
  case 4:
    os << syntax.longData();
    break;
  case 8:
    os << syntax.quadData();
    break;
  default:
    assert(!"Can't print symbolic expression of given size!");
    break;
  }
}

void PrettyPrinterBase::printSymbolicData(
    std::ostream& os, const gtirb::Addr& EA,
    const gtirb::ByteInterval::ConstSymbolicExpressionElement& SEE,
    uint64_t Size, std::optional<std::string> Type) {
  printSymbolicDataType(os, SEE, Size, Type);

  os << " ";

  if (const auto* s =
          std::get_if<gtirb::SymAddrConst>(&SEE.getSymbolicExpression())) {
    // Make sure the initial m_accum_comment is empty.
    m_accum_comment.clear();
    printSymbolicExpression(os, s, true);
    if (!m_accum_comment.empty()) {
      os << '\n' << syntax.comment() << " ";
      printEA(os, EA);
      os << ": " << m_accum_comment;
      m_accum_comment.clear();
    }
  } else if (const auto* sa = std::get_if<gtirb::SymAddrAddr>(
                 &SEE.getSymbolicExpression())) {
    // Make sure the initial m_accum_comment is empty.
    m_accum_comment.clear();
    printSymbolicExpression(os, sa, true);
    if (!m_accum_comment.empty()) {
      os << '\n' << syntax.comment() << " ";
      printEA(os, EA);
      os << ": " << m_accum_comment;
      m_accum_comment.clear();
    }
  }

  os << "\n";
}

void PrettyPrinterBase::printSymExprPrefix(
    std::ostream& /* OS */, const gtirb::SymAttributeSet& /* Attrs */,
    bool /* IsNotBranch */) {}

void PrettyPrinterBase::printSymExprSuffix(
    std::ostream& /* OS */, const gtirb::SymAttributeSet& /* Attrs */,
    bool /* IsNotBranch */) {}

std::string PrettyPrinterBase::s_symaddr_0_warning(uint64_t symAddr) {
  std::stringstream ss;
  ss << "WARNING:0: no symbol for address 0x" << std::hex << symAddr << " ";
  return ss.str();
}

void PrettyPrinterBase::printSymbolicExpression(
    std::ostream& os, const gtirb::SymAddrConst* sexpr, bool IsNotBranch) {
  std::stringstream ss;
  bool skipped = printSymbolReference(ss, sexpr->Sym);
<<<<<<< HEAD

  if (skipped) {
    os << ss.str();
  } else {
    printSymExprPrefix(os, sexpr->Attributes, IsNotBranch);

    os << ss.str();
    printAddend(os, sexpr->Offset);

=======

  if (skipped) {
    os << ss.str();
  } else {
    printSymExprPrefix(os, sexpr->Attributes, IsNotBranch);

    os << ss.str();
    printAddend(os, sexpr->Offset);

>>>>>>> 6f20139f
    printSymExprSuffix(os, sexpr->Attributes, IsNotBranch);
  }
}

void PrettyPrinterBase::printSymbolicExpression(std::ostream& os,
                                                const gtirb::SymAddrAddr* sexpr,
                                                bool IsNotBranch) {
  printSymExprPrefix(os, sexpr->Attributes, IsNotBranch);

  if (sexpr->Scale > 1) {
    os << "(";
  }

  printSymbolReference(os, sexpr->Sym1);
  os << '-';
  printSymbolReference(os, sexpr->Sym2);

  if (sexpr->Scale > 1) {
    os << ")/" << sexpr->Scale;
  }

  if (sexpr->Offset != 0) {
    if (sexpr->Offset > 0)
      os << "+";
    os << sexpr->Offset;
  }

  printSymExprSuffix(os, sexpr->Attributes, IsNotBranch);
}

void PrettyPrinterBase::printString(std::ostream& os, const gtirb::DataBlock& x,
                                    uint64_t offset) {
  auto cleanByte = [](uint8_t b) {
    std::string cleaned;
    cleaned += b;
    cleaned = boost::replace_all_copy(cleaned, "\\", "\\\\");
    cleaned = boost::replace_all_copy(cleaned, "\"", "\\\"");
    cleaned = boost::replace_all_copy(cleaned, "\n", "\\n");
    cleaned = boost::replace_all_copy(cleaned, "\t", "\\t");
    cleaned = boost::replace_all_copy(cleaned, "\v", "\\v");
    cleaned = boost::replace_all_copy(cleaned, "\b", "\\b");
    cleaned = boost::replace_all_copy(cleaned, "\r", "\\r");
    cleaned = boost::replace_all_copy(cleaned, "\a", "\\a");
    cleaned = boost::replace_all_copy(cleaned, "\'", "\\'");

    return cleaned;
  };

  os << syntax.string() << " \"";

  auto Range = x.bytes<uint8_t>();
  for (auto b :
       boost::make_iterator_range(Range.begin() + offset, Range.end())) {
    if (b != 0) {
      os << cleanByte(b);
    }
  }

  os << '"';
}

bool PrettyPrinterBase::shouldSkip(const gtirb::Section& section) const {
  if (debug) {
    return false;
  }

  // TODO: print bytes not covered by any block?
  if (section.blocks().empty()) {
    return true;
  }

  return policy.skipSections.count(section.getName());
}

bool PrettyPrinterBase::shouldSkip(const gtirb::Symbol& symbol) const {
  if (debug) {
    return false;
  }

  if (policy.skipSymbols.count(symbol.getName())) {
    return true;
  }

  if (symbol.hasReferent()) {
    const auto* Referent = symbol.getReferent<gtirb::Node>();
    if (auto* CB = dyn_cast<gtirb::CodeBlock>(Referent)) {
      return shouldSkip(*CB);
    } else if (auto* DB = dyn_cast<gtirb::DataBlock>(Referent)) {
      return shouldSkip(*DB);
    } else if (isa<gtirb::ProxyBlock>(Referent)) {
      return false;
    } else {
      assert(!"non block in symbol referent!");
      return false;
    }
  } else if (auto Addr = symbol.getAddress()) {
    auto FunctionName = getContainerFunctionName(*Addr);
    return FunctionName && policy.skipFunctions.count(*FunctionName);
  } else {
    return false;
  }
}

bool PrettyPrinterBase::shouldSkip(const gtirb::CodeBlock& block) const {
  if (debug) {
    return false;
  }

  if (policy.skipSections.count(
          block.getByteInterval()->getSection()->getName())) {
    return true;
  }

  auto FunctionName = getContainerFunctionName(*block.getAddress());
  return FunctionName && policy.skipFunctions.count(*FunctionName);
}

bool PrettyPrinterBase::shouldSkip(const gtirb::DataBlock& block) const {
  if (debug) {
    return false;
  }

  if (policy.skipSections.count(
          block.getByteInterval()->getSection()->getName())) {
    return true;
  }

  return false;
}

bool PrettyPrinterBase::isFunctionEntry(const gtirb::Addr x) const {
  return functionEntry.count(x) > 0;
}

bool PrettyPrinterBase::isFunctionLastBlock(const gtirb::Addr x) const {
  return functionLastBlock.count(x) > 0;
}

std::optional<std::string>
PrettyPrinterBase::getContainerFunctionName(const gtirb::Addr x) const {
  auto it = functionEntry.upper_bound(x);
  if (it == functionEntry.begin())
    return std::nullopt;
  it--;
  return this->getFunctionName(*it);
}

const std::optional<const gtirb::Section*>
PrettyPrinterBase::getContainerSection(const gtirb::Addr addr) const {
  auto found_sections = module.findSectionsOn(addr);
  if (found_sections.begin() == found_sections.end())
    return std::nullopt;
  else
    return &*found_sections.begin();
}

std::string PrettyPrinterBase::getRegisterName(unsigned int reg) const {
  assert(reg != X86_REG_INVALID && "Register has no name!");
  return ascii_str_toupper(cs_reg_name(this->csHandle, reg));
}

void PrettyPrinterBase::printAddend(std::ostream& os, int64_t number,
                                    bool first) {
  if (number < 0 || first) {
    os << number;
    return;
  }
  if (number == 0)
    return;
  os << "+" << number;
}

template <typename BlockType>
std::optional<uint64_t>
PrettyPrinterBase::getAlignmentImpl(const BlockType& Block) {
  bool FirstInBI = (Block.getOffset() == 0),
       FirstInSection =
           (&Block.getByteInterval()->getSection()->byte_intervals().front() ==
            Block.getByteInterval());

  // print alignment if block specified in aux data table
  if (auto* Alignments = module.getAuxData<gtirb::schema::Alignment>()) {
    if (auto It = Alignments->find(Block.getUUID()); It != Alignments->end()) {
      return It->second;
    }

    // print alignment if byte interval specified in aux data table
    if (FirstInBI) {
      if (auto It = Alignments->find(Block.getByteInterval()->getUUID());
          It != Alignments->end()) {
        return It->second;
      }

      // print alignment if section specified in aux data table
      if (FirstInSection) {
        if (auto It = Alignments->find(
                Block.getByteInterval()->getSection()->getUUID());
            It != Alignments->end()) {
          return It->second;
        }
      }
    }
  }

  // if the section is an array section, print the ISA's array section width
  if (policy.arraySections.count(
          Block.getByteInterval()->getSection()->getName())) {
    switch (module.getISA()) {
    case gtirb::ISA::ARM:
    case gtirb::ISA::IA32:
    case gtirb::ISA::MIPS32:
    case gtirb::ISA::PPC32:
      return 4;
    case gtirb::ISA::ARM64:
    case gtirb::ISA::MIPS64:
    case gtirb::ISA::PPC64:
    case gtirb::ISA::X64:
      return 8;
    default:
      return std::nullopt;
    }
  }

  // if the block is first in the section, print alignment based on its address
  if (FirstInBI && FirstInSection) {
    return getAlignment(*Block.getAddress());
  }

  // else, no alignment needed
  return std::nullopt;
}

std::optional<uint64_t>
PrettyPrinterBase::getAlignment(const gtirb::CodeBlock& Block) {
  return getAlignmentImpl(Block);
}

std::optional<uint64_t>
PrettyPrinterBase::getAlignment(const gtirb::DataBlock& Block) {
  return getAlignmentImpl(Block);
}

void PrettyPrinterBase::printAlignment(std::ostream& OS, uint64_t Alignment) {
  OS << syntax.align() << ' ' << Alignment << '\n';
}

std::string PrettyPrinterBase::getFunctionName(gtirb::Addr x) const {
  // Is this address an entry point to a function with a symbol?
  bool entry_point = isFunctionEntry(x);

  if (entry_point) {
    const auto symbols = module.findSymbols(x);
    if (!symbols.empty()) {
      const gtirb::Symbol& s = symbols.front();
      std::stringstream name(s.getName());
      if (isAmbiguousSymbol(s.getName())) {
        name.seekp(0, std::ios_base::end);
        name << '_' << std::hex << static_cast<uint64_t>(x);
      }
      return name.str();
    }
  }

  // Is this a function entry with no associated symbol?
  if (entry_point) {
    std::stringstream name;
    name << "unknown_function_" << std::hex << static_cast<uint64_t>(x);
    return name.str();
  }

  // This doesn't seem to be a function.
  return std::string{};
}

std::string
PrettyPrinterBase::getSymbolName(const gtirb::Symbol& symbol) const {
  if (isAmbiguousSymbol(symbol.getName())) {
    std::stringstream ss;
    ss << symbol.getName() << "_disambig_"
       << reinterpret_cast<uint64_t>(&symbol);
    assert(module.findSymbols(ss.str()).empty());
    return syntax.formatSymbolName(ss.str());
  } else {
    return syntax.formatSymbolName(symbol.getName());
  }
}

std::optional<std::string>
PrettyPrinterBase::getForwardedSymbolName(const gtirb::Symbol* symbol) const {
  if (auto* Result = getForwardedSymbol(symbol)) {
    return getSymbolName(*Result);
  } else {
    return std::nullopt;
  }
}

gtirb::Symbol*
PrettyPrinterBase::getForwardedSymbol(const gtirb::Symbol* Symbol) const {
  const auto* SymbolForwarding =
      module.getAuxData<gtirb::schema::SymbolForwarding>();

  if (Symbol && SymbolForwarding) {
    auto Found = SymbolForwarding->find(Symbol->getUUID());
    if (Found != SymbolForwarding->end()) {
      return nodeFromUUID<gtirb::Symbol>(context, Found->second);
    }
  }

  return nullptr;
}

bool PrettyPrinterBase::isAmbiguousSymbol(const std::string& name) const {
  // Are there multiple symbols with this name?
  auto found = module.findSymbols(name);
  return distance(begin(found), end(found)) > 1;
}

void PrettyPrinterBase::printSection(std::ostream& os,
                                     const gtirb::Section& section) {
  if (shouldSkip(section)) {
    return;
  }
  programCounter = gtirb::Addr{0};

  printSectionHeader(os, section);

  for (const auto& Block : section.blocks()) {
    if (auto* CB = dyn_cast<gtirb::CodeBlock>(&Block)) {
      printBlock(os, *CB);
    } else if (auto* DB = dyn_cast<gtirb::DataBlock>(&Block)) {
      printBlock(os, *DB);
    } else {
      assert(!"non block in block iterator!");
    }
  }

  printSectionFooter(os, section);
}

uint64_t PrettyPrinterBase::getSymbolicExpressionSize(
    const gtirb::ByteInterval::ConstSymbolicExpressionElement& SEE) const {
  // Check if it is present in aux data.
  if (auto* SymExprSizes =
          SEE.getByteInterval()
              ->getSection()
              ->getModule()
              ->getAuxData<gtirb::schema::SymbolicExpressionSizes>()) {
    gtirb::Offset Off{SEE.getByteInterval()->getUUID(), SEE.getOffset()};
    if (auto It = SymExprSizes->find(Off); It != SymExprSizes->end()) {
      return It->second;
    }
  }

  // If not, it's the size of that largest data block at this address that is:
  // (a) a power of 2
  // (b) a pointer-width or smaller
  const gtirb::DataBlock* LargestBlock = nullptr;
  for (auto& Block :
       SEE.getByteInterval()->findDataBlocksAtOffset(SEE.getOffset())) {
    auto BlockSize = Block.getSize();
    if (BlockSize != 1 && BlockSize != 2 && BlockSize != 4 && BlockSize != 8)
      continue;

    if (!LargestBlock || BlockSize > LargestBlock->getSize()) {
      LargestBlock = &Block;
    }
  }

  if (LargestBlock) {
    return LargestBlock->getSize();
  }

  // No size found, report an error.
  assert(!"Size of symbolic expression could not be determined!");
  return 0;
}

std::optional<uint64_t>
PrettyPrinterBase::getAlignment(gtirb::Addr Addr) const {
  auto A = uint64_t{Addr};

  if (A % 16 == 0) {
    return 16;
  } else if (A % 8 == 0) {
    return 8;
  } else if (A % 4 == 0) {
    return 4;
  } else if (A % 2 == 0) {
    return 2;
  }

  return std::nullopt;
}

bool PrettyPrinterBase::x86InstHasMoffsetEncoding(const cs_insn& inst) {
  // The moffset operand encoding is only used by a handful of mov
  // instructions.
  return (inst.detail->x86.opcode[0] == 0xA0 ||
          inst.detail->x86.opcode[0] == 0xA1 ||
          inst.detail->x86.opcode[0] == 0xA2 ||
          inst.detail->x86.opcode[0] == 0xA3) &&
         inst.detail->x86.opcode[1] == 0x00 &&
         inst.detail->x86.opcode[2] == 0x00 &&
         inst.detail->x86.opcode[3] == 0x00;
}

} // namespace gtirb_pprint<|MERGE_RESOLUTION|>--- conflicted
+++ resolved
@@ -102,20 +102,14 @@
   switch (module.getISA()) {
   case gtirb::ISA::ARM64:
     return "arm64";
-<<<<<<< HEAD
-=======
   case gtirb::ISA::ARM:
     return "arm";
->>>>>>> 6f20139f
   case gtirb::ISA::X64:
     return "x64";
   case gtirb::ISA::IA32:
     return "x86";
-<<<<<<< HEAD
-=======
   case gtirb::ISA::MIPS32:
     return "mips32";
->>>>>>> 6f20139f
   default:
     return "undefined";
   }
@@ -1047,7 +1041,6 @@
     std::ostream& os, const gtirb::SymAddrConst* sexpr, bool IsNotBranch) {
   std::stringstream ss;
   bool skipped = printSymbolReference(ss, sexpr->Sym);
-<<<<<<< HEAD
 
   if (skipped) {
     os << ss.str();
@@ -1057,17 +1050,6 @@
     os << ss.str();
     printAddend(os, sexpr->Offset);
 
-=======
-
-  if (skipped) {
-    os << ss.str();
-  } else {
-    printSymExprPrefix(os, sexpr->Attributes, IsNotBranch);
-
-    os << ss.str();
-    printAddend(os, sexpr->Offset);
-
->>>>>>> 6f20139f
     printSymExprSuffix(os, sexpr->Attributes, IsNotBranch);
   }
 }
