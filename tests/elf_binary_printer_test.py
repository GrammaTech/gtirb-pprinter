import os
from pathlib import Path
import subprocess
import typing
import unittest

import gtirb
import gtirb_test_helpers as gth
import dummyso
import hello_world

<<<<<<< HEAD
from pprinter_helpers import (
    pprinter_binary,
    run_asm_pprinter_with_version_script,
)


@dataclass
class BinaryPrintResult:
    """Result of a executing binary print command"""

    path: Path
    completed_process: subprocess.CompletedProcess
=======
from pprinter_helpers import BinaryPPrinterTest
>>>>>>> d0c5ba7e


@unittest.skipUnless(os.name == "posix", "only runs on Linux")
class ElfBinaryPrinterTests(BinaryPPrinterTest):
    def readelf(self, path: Path, *args) -> subprocess.CompletedProcess:
        return subprocess.run(
            ["readelf", path, *args],
            check=True,
            capture_output=True,
            text=True,
        )

    def assert_readelf_syms(
        self,
        readelf: typing.Union[str, Path],
        *syms: typing.List[typing.Tuple[str, str, str, str]]
    ) -> typing.List[int]:
        """
        Assert that a symbol is present in the given readelf output, and return
        its address

        The first argument can either be a Path (in which readelf --dyn-syms is
        run on it) or an existing readelf output string.
        """
        if isinstance(readelf, Path):
            readelf = self.readelf(readelf, "--dyn-syms").stdout

        template = r"([0-9a-f]+)\s+\d+\s+{}\s+{}\s+{}\s+(UND|\d+)\s+{}"
        return [
            self.assertRegexMatch(readelf, template.format(*s)).group(1)
            for s in syms
        ]

    def assert_libs_in_ldd(self, exe_path: Path, libs: typing.List[str]):
        """
        Asserts each lib in `libs` is linked by the ELF at `exe_path`
        """
        ldd = subprocess.run(
            ["ldd", exe_path], check=True, capture_output=True, text=True
        )
        for lib in libs:
            self.assertIn(lib, ldd.stdout)

    def build_basic_ir(self) -> typing.Tuple[gtirb.IR, gtirb.Module]:
        """
        Build a generic IR with a _start procedure.
        """
        ir, module = gth.create_test_module(
            gtirb.Module.FileFormat.ELF,
            gtirb.Module.ISA.X64,
        )
        text_section, text_bi = gth.add_text_section(module)

        # For the following code:
        #    48 31 c0                xor    %rax,%rax
        #    48 c7 c0 3c 00 00 00    mov    $0x3c,%rax
        #    48 31 ff                xor    %rdi,%rdi
        #    0f 05                   syscall
        cb = gth.add_code_block(
            text_bi,
            b"\x48\x31\xc0"
            b"\x48\xc7\xc0\x3c\x00\x00\x00"
            b"\x48\x31\xff"
            b"\x0f\x05",
        )
        symbol_start = gth.add_symbol(module, "_start", cb)
        module.aux_data["elfSymbolInfo"].data[symbol_start.uuid] = (
            0,
            "FUNC",
            "GLOBAL",
            "DEFAULT",
            0,
        )
        return ir, module

    def test_dummyso(self):
        """
        Test printing a simple GTIRB with --dummy-so.
        """
        ir = dummyso.build_gtirb()
        with self.binary_print(ir, "--dummy-so", "yes") as result:
            # Make sure the .so libs have been built
            libdir = Path(__file__).parent / "dummyso_libs"
            self.assertTrue(libdir.exists())
            subprocess.run("make", cwd=libdir, check=True)
            self.assertTrue((libdir / "libmya.so").exists())
            self.assertTrue((libdir / "libmyb.so").exists())

            # Run the resulting binary with the directory containing the actual
            # .so libs in LD_LIBRARY_PATH, so the loader can find them.
            exec_proc = subprocess.run(
                str(result.path),
                env={"LD_LIBRARY_PATH": libdir},
                check=True,
                capture_output=True,
                text=True,
            )
            self.assertTrue("a() invoked!" in exec_proc.stdout)
            self.assertTrue("b() invoked!" in exec_proc.stdout)

    def test_dummyso_plt_sec(self):
        """
        Test printing a GTIRB where a symbol is attached to a PLT entry in
        .plt.sec.

        Verify that the symbol is generated in dummyso.
        """
        ir = dummyso.build_plt_sec_gtirb()
        with self.binary_print(ir, "--dummy-so", "yes") as result:
            # Make sure the .so libs have been built
            libdir = Path(__file__).parent / "dummyso_libs"
            self.assertTrue(libdir.exists())
            subprocess.run("make", cwd=libdir, check=True)
            self.assertTrue((libdir / "libmya.so").exists())
            self.assertTrue((libdir / "libmyb.so").exists())

            # Run the resulting binary with the directory containing the actual
            # .so libs in LD_LIBRARY_PATH, so the loader can find them.
            exec_proc = subprocess.run(
                str(result.path),
                env={"LD_LIBRARY_PATH": libdir},
                check=True,
                capture_output=True,
                text=True,
            )
            self.assertTrue("a() invoked!" in exec_proc.stdout)
            self.assertTrue("b() invoked!" in exec_proc.stdout)

            # Ensure the bindings of a and b are GLOBAL and WEAK, respectively.
            self.assert_readelf_syms(
                result.path,
                ("FUNC", "GLOBAL", "DEFAULT", "a"),
                ("FUNC", "WEAK", "DEFAULT", "b"),
            )

    def test_dummyso_copy_relocated(self):
        """
        Test printing a GTIRB with --dummy-so where its only external symbols
        are members of a single COPY-relocated group.

        Verify that the final binary's symbols are generated correctly.
        """
        ir = dummyso.build_copy_relocated_gtirb()
        with self.binary_print(ir, "--dummy-so", "yes") as result:
            self.assert_libs_in_ldd(result.path, "libvalue.so")

            # Ensure the GLOBAL and WEAK versions of the COPY-relocated symbol
            # refer to the same address; this verifies that they were grouped
            # together for printing.
            sym_addr, sym_addr_weak = self.assert_readelf_syms(
                result.path,
                ("OBJECT", "GLOBAL", "DEFAULT", "__lib_value"),
                ("OBJECT", "WEAK", "DEFAULT", "__lib_value_weak"),
            )
            # Both symbols should be at the same address.
            self.assertEqual(sym_addr, sym_addr_weak)

    def test_dummyso_tls(self):
        """
        Test printing a GTIRB that links a TLS symbol with --dummy-so
        """
        ir = dummyso.build_tls_gtirb()
        with self.binary_print(ir, "--dummy-so", "yes") as result:
            self.assert_libs_in_ldd(result.path, "libvalue.so")

            # Ensure the TLS symbol is linked
            self.assert_readelf_syms(
                result.path, ("TLS", "GLOBAL", "DEFAULT", "__lib_value")
            )

    def test_dummyso_versioned_syms(self):
        """
        Test printing a GTIRB with --dummy-so where there are multiple external
        versioned symbols of the same name
        """
        ir = dummyso.build_versioned_syms_gtirb()
        with self.binary_print(ir, "--dummy-so", "yes") as result:
            self.assert_libs_in_ldd(result.path, "libmya.so")

            # Ensure the symbols are present
            self.assert_readelf_syms(
                result.path,
                ("FUNC", "GLOBAL", "DEFAULT", "a@LIBA_1.0"),
                ("FUNC", "GLOBAL", "DEFAULT", "a@LIBA_2.0"),
            )

    def test_dummyso_weak_versioned_sym_shared(self):
        """
        Test printing a GTIRB with --dummy-so where there are multiple external
        versioned symbols of the same name

        Fails if gtirb-pprinter does not apply --no-as-needed
        """
        ir = dummyso.build_weak_versioned_sym_gtirb()
        with self.binary_print(ir, "--dummy-so", "yes", "--shared") as result:
            self.assert_libs_in_ldd(result.path, "libmya.so")

            # Ensure the symbols are present
            self.assert_readelf_syms(
                result.path,
                ("FUNC", "WEAK", "DEFAULT", "a@LIBA_1.0"),
            )

    def test_dummyso_no_libs(self):
        """
        Test printing a GTIRB that has no libraries with --dummy-so=yes
        """
        ir, _ = self.build_basic_ir()
        with self.binary_print(ir, "--dummy-so", "yes"):
            # Just verify binary_print succeeded.
            pass

    def test_dummyso_version_script(self):
        """
        Test printing version script
        """
        ir, module = self.build_basic_ir()

        proxy_foo = gth.add_proxy_block(module)
        symbol_foo = gth.add_symbol(module, "foo", proxy_foo)
        module.aux_data["elfSymbolInfo"].data[symbol_foo.uuid] = (
            0,
            "FUNC",
            "GLOBAL",
            "DEFAULT",
            0,
        )
        proxy_bar = gth.add_proxy_block(module)
        symbol_bar = gth.add_symbol(module, "bar", proxy_bar)
        module.aux_data["elfSymbolInfo"].data[symbol_bar.uuid] = (
            0,
            "FUNC",
            "LOCAL",
            "DEFAULT",
            0,
        )
        module.aux_data["elfSymbolVersions"] = gtirb.AuxData(
            type_name=(
                "tuple<mapping<uint16_t,tuple<sequence<string>,uint16_t>>,"
                "mapping<string,mapping<uint16_t,string>>,"
                "mapping<UUID,tuple<uint16_t,bool>>>"
            ),
            data=(
                # ElfSymVerDefs
                {1: (["LIBA_1.0"], 0), 2: (["LIBA_2.0"], 0)},
                # ElfSymVerNeeded
                {"libmya.so": {1: "LIBA_1.0", 2: "LIBA_2.0"}},
                # ElfSymbolVersionsEntries
                {
                    symbol_foo.uuid: (1, False),
                    symbol_bar.uuid: (2, False),
                },
            ),
        )

        vs = run_asm_pprinter_with_version_script(ir)

        pattern1 = r"LIBA_1.0\s+{\s+global:\s+foo;\s+local:\s+\*;\s+};"
        self.assert_regex_match(vs, pattern1)
        pattern2 = r"LIBA_2.0\s+{\s+local:\s+\*;\s+};"
        self.assert_regex_match(vs, pattern2)
        self.assertTrue("bar" not in vs)

    def test_use_gcc(self):
        """
        Test --use-gcc, both with a gcc in PATH and with a full path to gcc
        """
        ir = hello_world.build_gtirb()

        which = subprocess.run(
            ["which", "gcc"],
            check=True,
            capture_output=True,
            text=True,
        )
        gcc_full_path = which.stdout.strip()

        gccs = ("gcc", gcc_full_path)

        for gcc in gccs:
            with self.subTest(gcc=gcc):
                with self.binary_print(ir, "--use-gcc", gcc):
                    # Just verify binary_print succeeded.
                    pass

    def test_object(self):
        """
        Test the --object argument
        """
        ir = hello_world.build_gtirb()
        with self.binary_print(ir, "--object") as result:
            output = subprocess.run(
                ["file", result.path],
                check=True,
                capture_output=True,
                text=True,
            )
            self.assertTrue("relocatable" in output.stdout)

    def subtest_dyn_option(
        self,
        mode: str,
        shared_option: typing.Optional[str],
        pie: bool,
        shared: bool,
    ):
        """
        Test that shared/pie options are automatically set up right.
        """
        # Build a GTIRB module with DT_INIT/DT_FINI entries.
        (ir, module) = gth.create_test_module(
            gtirb.Module.FileFormat.ELF,
            gtirb.Module.ISA.X64,
        )

        # Build code blocks
        section_flags = {
            gtirb.Section.Flag.Readable,
            gtirb.Section.Flag.Executable,
            gtirb.Section.Flag.Loaded,
            gtirb.Section.Flag.Initialized,
        }

        #    48 31 ff                xor    %rdi,%rdi
        #    0f 05                   syscall
        code_bytes = b"\x48\x31\xff\x0f\x05"
        code_blocks = {}
        addr = 0x10000
        section_name = ".text"
        (section, section_bi) = gth.add_section(
            module, section_name, address=addr, flags=section_flags
        )
        code_blocks[section_name] = gth.add_code_block(
            section_bi, code_bytes, {}
        )

        if mode == "EXEC":
            module.aux_data["binaryType"].data.append("EXEC")
        elif mode == "SHARED":
            module.aux_data["binaryType"].data.append("DYN")
            module.aux_data["binaryType"].data.append("SHARED")
        elif mode == "PIE":
            module.aux_data["binaryType"].data.append("DYN")
            module.aux_data["binaryType"].data.append("PIE")

        # Build symbols
        symbol_main = gth.add_symbol(module, "foo", code_blocks[".text"])
        module.aux_data["elfSymbolInfo"].data[symbol_main.uuid] = (
            0,
            "FUNC",
            "GLOBAL",
            "DEFAULT",
            0,
        )

        # Build binary
        extra_args = ["--shared"]
        if shared_option:
            extra_args.append(shared_option)

        with self.binary_print(ir, *extra_args) as result:
            output = result.completed_process.stdout

            if pie:
                self.assertIn(" -pie", output)
            else:
                self.assertNotIn(" -pie", output)

            if shared:
                self.assertIn("-shared", output)
            else:
                self.assertNotIn("-shared", output)

            self.assertTrue(result.path.exists())

    def test_dyn_option(self):
        """
        Set up subtests for shared/pie option
        """
        subtests = (
            ("EXEC", "yes", False, True),
            ("EXEC", "no", False, False),
            ("EXEC", "auto", False, False),
            ("SHARED", "yes", False, True),
            ("SHARED", "no", True, False),
            ("SHARED", "auto", False, True),
            ("SHARED", None, False, True),
            ("PIE", "yes", False, True),
            ("PIE", "no", True, False),
            ("PIE", "auto", True, False),
        )

        for subtest in subtests:
            with self.subTest(subtest=subtest):
                self.subtest_dyn_option(*subtest)

    def subtest_dynamic_entries(
        self, sym_init: typing.Optional[str], sym_fini: typing.Optional[str]
    ):
        """
        Test that DT_INIT and DT_FINI entries are recreated
        """
        # Build a GTIRB module with DT_INIT/DT_FINI entries.
        ir, module = gth.create_test_module(
            gtirb.Module.FileFormat.ELF,
            gtirb.Module.ISA.X64,
            ["DYN", "PIE"],
        )

        # Add a .dynamic section (which gtirb-pprinter uses for detecting
        # static vs. dynamic binaries)
        gth.add_section(module, ".dynamic")

        # Build code blocks
        section_flags = {
            gtirb.Section.Flag.Readable,
            gtirb.Section.Flag.Executable,
            gtirb.Section.Flag.Loaded,
            gtirb.Section.Flag.Initialized,
        }

        #    48 31 ff                xor    %rdi,%rdi
        #    0f 05                   syscall
        code_bytes = b"\x48\x31\xff\x0f\x05"
        code_blocks = {}
        addr = 0x10000
        for section_name in (".text", ".init", ".fini"):
            (section, section_bi) = gth.add_section(
                module, section_name, address=addr, flags=section_flags
            )
            code_blocks[section_name] = gth.add_code_block(
                section_bi, code_bytes, {}
            )

            addr += 0x10

        # Build symbols
        symbol_start = gth.add_symbol(module, "_start", code_blocks[".text"])
        module.aux_data["elfSymbolInfo"].data[symbol_start.uuid] = (
            0,
            "FUNC",
            "GLOBAL",
            "DEFAULT",
            0,
        )

        for section_name, sym_name in (
            (".init", sym_init),
            (".fini", sym_fini),
        ):
            if sym_name is None:
                continue
            symbol = gth.add_symbol(
                module, sym_name, code_blocks[section_name]
            )
            module.aux_data["elfSymbolInfo"].data[symbol.uuid] = (
                0,
                "FUNC",
                "LOCAL",
                "DEFAULT",
                0,
            )

        module.aux_data["libraries"].data.extend(["libc.so"])

        # Add DT_INIT and DT_FINI entries
        module.aux_data["elfDynamicInit"] = gtirb.AuxData(
            type_name="UUID", data=code_blocks[".init"].uuid
        )
        module.aux_data["elfDynamicFini"] = gtirb.AuxData(
            type_name="UUID", data=code_blocks[".fini"].uuid
        )

        # Build binary
        with self.binary_print(ir) as result:
            readelf = self.readelf(result.path, "--syms", "--dynamic")

        # Verify readelf output
        for (sym, tag) in ((sym_init, "INIT"), (sym_fini, "FINI")):
            # Find the tag
            pattern = r"0x[0-9a-f]+\s+\(" + tag + r"\)\s+(0x[0-9a-f]+)"
            dt_match = self.assertRegexMatch(readelf.stdout, pattern)

            if sym_name:
                # Find the symbol
                sym_addr = self.assert_readelf_syms(
                    readelf.stdout, ("FUNC", "LOCAL", "DEFAULT", sym)
                )[0]

                # The symbol and the DT entry should have the same address
                self.assertEqual(int(sym_addr, 16), int(dt_match.group(1), 16))

    def test_dynamic_entries(self):
        """
        Set up subtests for DT_INIT and DT_FINI entries
        """
        subtests = (
            # Default names, which don't require -Wl,-init= arguments to the
            # linker
            ("_init", "_fini"),
            # Non-default names
            ("_my_init", "_my_fini"),
            # No symbols
            (None, None),
        )

        for subtest in subtests:
            with self.subTest(subtest=subtest):
                self.subtest_dynamic_entries(*subtest)

    def test_export_dynamic(self):
        """
        Test that we pass -Wl,--export-dynamic when all
        global visible symbols are in .dynsym.
        """

        ir, module = gth.create_test_module(
            gtirb.Module.FileFormat.ELF,
            gtirb.Module.ISA.X64,
            ["DYN", "PIE"],
        )

        # Add a .dynamic section (which gtirb-pprinter uses for detecting
        # static vs. dynamic binaries)
        gth.add_section(module, ".dynamic")

        # Build code blocks
        section_flags = {
            gtirb.Section.Flag.Readable,
            gtirb.Section.Flag.Executable,
            gtirb.Section.Flag.Loaded,
            gtirb.Section.Flag.Initialized,
        }

        #    48 31 ff                xor    %rdi,%rdi
        #    0f 05                   syscall
        code_bytes = b"\x48\x31\xff\x0f\x05"
        (section, section_bi) = gth.add_section(
            module, ".text", address=0x10000, flags=section_flags
        )
        # Add global exported symbols
        for index, symbol_name in enumerate(
            ["_start", "f2_symbol", "f3_symbol"]
        ):
            block = gth.add_code_block(section_bi, code_bytes, {})
            symbol = gth.add_symbol(module, symbol_name, block)
            module.aux_data["elfSymbolInfo"].data[symbol.uuid] = (
                0,
                "FUNC",
                "GLOBAL",
                "DEFAULT",
                0,
            )
            module.aux_data["elfSymbolTabIdxInfo"].data[symbol.uuid] = [
                (".symtab", index),
                (".dynsym", index),
            ]

        # Add global hidden non exported symbols
        for index, symbol_name in enumerate(
            ["f4_symbol", "f5_symbol"], start=3
        ):
            block = gth.add_code_block(section_bi, code_bytes, {})

            symbol = gth.add_symbol(module, symbol_name, block)
            module.aux_data["elfSymbolInfo"].data[symbol.uuid] = (
                0,
                "FUNC",
                "GLOBAL",
                "HIDDEN",
                0,
            )
            module.aux_data["elfSymbolTabIdxInfo"].data[symbol.uuid] = [
                (".symtab", index)
            ]

        module.aux_data["libraries"].data.extend(["libc.so"])

        # Build binary
        with self.binary_print(ir) as result:
            dynsym = self.readelf(result.path, "--dyn-syms")
            symtab = self.readelf(result.path, "--syms")

            # All the symbols in dynsym have been exported
            self.assert_readelf_syms(
                dynsym.stdout,
                ("FUNC", "GLOBAL", "DEFAULT", "_start"),
                ("FUNC", "GLOBAL", "DEFAULT", "f2_symbol"),
                ("FUNC", "GLOBAL", "DEFAULT", "f3_symbol"),
            )
            # The hidden global are not exported
            self.assertNotIn("f4_symbol", dynsym.stdout)
            self.assertNotIn("f5_symbol", dynsym.stdout)
            # The hidden global have been transformed to local
            self.assert_readelf_syms(
                symtab.stdout,
                ("FUNC", "LOCAL", "DEFAULT", "f4_symbol"),
                ("FUNC", "LOCAL", "DEFAULT", "f5_symbol"),
            )

    def subtest_elf_stack_properties(self, stack_size: int, stack_exec: bool):
        """
        Test generating `-Wl,-z,stack-size` and `-z,-execstack`
        """
        ir, module = self.build_basic_ir()

        module.aux_data["elfStackSize"] = gtirb.AuxData(
            type_name="uint64_t", data=stack_size
        )
        module.aux_data["elfStackExec"] = gtirb.AuxData(
            type_name="bool", data=stack_exec
        )

        with self.binary_print(ir) as result:
            segments = self.readelf(result.path, "--segments", "--wide")
            match = self.assertRegexMatch(
                segments.stdout,
                # Type,Offset,VirtAddr,PhysAddr,FileSize,MemSize,Flg,Align
                r"GNU_STACK\s+(?:0x0+\s+){4}(0x[\da-f]+)\s+(R?W?E?)\s+"
                r"0x[\da-f]+",
            )

            self.assertEqual(int(match.group(1), 16), stack_size)
            self.assertEqual(match.group(2), "RWE" if stack_exec else "RW")

    def test_elf_stack_properties(self):
        """
        Set up subtests ELF stack properties
        """
        subtests = (
            # Size, Exec?
            (0x200000, True),
            (0x400000, False),
        )

        for stack_size, stack_exec in subtests:
            with self.subTest(stack_size=stack_size, stack_exec=stack_exec):
                self.subtest_elf_stack_properties(stack_size, stack_exec)

    def test_dummyso_arm(self):
        """
        Test printing a simple ARM GTIRB with --dummy-so.
        """
        ir, module = gth.create_test_module(
            gtirb.Module.FileFormat.ELF,
            gtirb.Module.ISA.ARM,
            ["DYN", "PIE"],
        )
        text_section, text_bi = gth.add_text_section(module)

        gth.add_section(module, ".dynamic")

        proxy_a = gth.add_proxy_block(module)
        symbol_a = gth.add_symbol(module, "a", proxy_a)
        se_a = gtirb.SymAddrConst(
            0, symbol_a, {gtirb.SymbolicExpression.Attribute.PLT}
        )

        cb = gth.add_code_block(
            text_bi,
            b"\x00\x00\x00\xeb"  # bl  a@plt
            b"\x00\x00\xa0\xe3"  # mov r0, #0
            b"\x01\x70\xa0\xe3"  # mov r7, #1
            b"\x00\x00\x00\xef",  # svc 0
            {0: se_a},
        )
        symbol_start = gth.add_symbol(module, "_start", cb)

        module.aux_data["libraries"].data.extend(["libmya.so"])

        module.aux_data["elfSymbolInfo"].data[symbol_start.uuid] = (
            0,
            "FUNC",
            "GLOBAL",
            "DEFAULT",
            0,
        )
        module.aux_data["elfSymbolInfo"].data[symbol_a.uuid] = (
            0,
            "FUNC",
            "GLOBAL",
            "DEFAULT",
            0,
        )

        with self.binary_print(
            ir, "--dummy-so", "yes", "--use-gcc", "arm-linux-gnueabihf-gcc"
        ) as result:
            self.assert_readelf_syms(
                result.path,
                ("FUNC", "GLOBAL", "DEFAULT", "a"),
            )

    def subtest_dummyso_x86_32(self, legacy: bool, obj: bool):
        """
        Test printing a simple x86-32 GTIRB with --dummy-so.

        If `legacy` is enabled, the `__x86.get_pc_thunk.bx` symbol is
        constructed as if ddisasm considered it to be `abi_intrinsic`.

        If `obj` is enabled, `--object` is passed to the binary printer to
        test printing object files.
        """
        ir, module = gth.create_test_module(
            gtirb.Module.FileFormat.ELF,
            gtirb.Module.ISA.IA32,
            ["DYN", "PIE"],
        )
        text_section, text_bi = gth.add_text_section(module)

        gth.add_section(module, ".dynamic")

        thunk_cb = gth.add_code_block(
            text_bi, b"\x8b\x1c\x24" b"\xc3"  # mov EBX, DWORD PTR [ESP]  # ret
        )

        thunk_name = "__x86.get_pc_thunk.bx"
        if legacy:
            symbol_get_pc_thunk = gth.add_symbol(
                module, thunk_name + "_copy", thunk_cb
            )
            proxy_thunk = gth.add_proxy_block(module)
            symbol_thunk_proxy = gth.add_symbol(
                module, thunk_name, proxy_thunk
            )
            module.aux_data["symbolForwarding"].data[
                symbol_get_pc_thunk.uuid
            ] = symbol_thunk_proxy
        else:
            symbol_get_pc_thunk = gth.add_symbol(module, thunk_name, thunk_cb)
        se_get_pc_thunk = gtirb.SymAddrConst(0, symbol_get_pc_thunk)

        proxy_a = gth.add_proxy_block(module)
        symbol_a = gth.add_symbol(module, "a", proxy_a)
        se_a = gtirb.SymAddrConst(
            0, symbol_a, {gtirb.SymbolicExpression.Attribute.PLT}
        )

        cb = gth.add_code_block(
            text_bi,
            b"\xe8\x00\x00\x00\x00"  # calll  __x86.get_pc_thunk.bx
            b"\xe8\x00\x00\x00\x00"  # calll  a@plt
            b"\xb8\x01\x00\x00\x00"  # movl   $1,%eax
            b"\x31\xdb"  # xor    $ebx,%ebx
            b"\xcd\x80",  # int    $0x80
            {1: se_get_pc_thunk, 5: se_a},
        )
        symbol_start = gth.add_symbol(module, "_start", cb)

        module.aux_data["libraries"].data.extend(["libmya.so"])

        module.aux_data["elfSymbolInfo"].data[symbol_start.uuid] = (
            0,
            "FUNC",
            "GLOBAL",
            "DEFAULT",
            0,
        )
        module.aux_data["elfSymbolInfo"].data[symbol_a.uuid] = (
            0,
            "FUNC",
            "GLOBAL",
            "DEFAULT",
            0,
        )
        module.aux_data["elfSymbolInfo"].data[symbol_get_pc_thunk.uuid] = (
            0,
            "FUNC",
            "GLOBAL",
            "HIDDEN",
            0,
        )

        # Configure _start as un-exported to prevent the binary-printer from
        # generating --export-dynamic, which results in unexpected symbol
        # binding/visibility for __x86.get_pc_thunk.bx. See gtirb-pprinter#227
        module.aux_data["elfSymbolTabIdxInfo"].data[symbol_start.uuid] = [
            (".symtab", 0)
        ]

        extra_args = []
        if obj:
            extra_args.append("--object")

        with self.binary_print(ir, "--dummy-so", "yes", *extra_args) as result:
            readelf_dynsyms = self.readelf(result.path, "--dyn-syms").stdout
            readelf_symbols = self.readelf(result.path, "--symbols").stdout

            if not obj:
                self.assert_readelf_syms(
                    readelf_dynsyms,
                    ("FUNC", "GLOBAL", "DEFAULT", "a"),
                )

            self.assertNotIn("__x86.get_pc_thunk.bx", readelf_dynsyms)
            self.assert_readelf_syms(
                readelf_symbols,
                ("FUNC", "GLOBAL", "HIDDEN", "__x86.get_pc_thunk.bx"),
            )

    def test_dummyso_x86_32(self):
        """
        Set up subtests for x86-32 GTIRB with --dummy-so.
        """
        cases = (
            # legacy, object
            (True, False),
            (False, False),
            (False, True),
            (True, True),
        )

        for legacy, obj in cases:
            with self.subTest(legacy=legacy, obj=obj):
                self.subtest_dummyso_x86_32(legacy, obj)<|MERGE_RESOLUTION|>--- conflicted
+++ resolved
@@ -9,22 +9,10 @@
 import dummyso
 import hello_world
 
-<<<<<<< HEAD
 from pprinter_helpers import (
-    pprinter_binary,
+    BinaryPPrinterTest,
     run_asm_pprinter_with_version_script,
 )
-
-
-@dataclass
-class BinaryPrintResult:
-    """Result of a executing binary print command"""
-
-    path: Path
-    completed_process: subprocess.CompletedProcess
-=======
-from pprinter_helpers import BinaryPPrinterTest
->>>>>>> d0c5ba7e
 
 
 @unittest.skipUnless(os.name == "posix", "only runs on Linux")
