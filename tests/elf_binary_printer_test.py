--- conflicted
+++ resolved
@@ -9,14 +9,11 @@
 import dummyso
 import hello_world
 
-<<<<<<< HEAD
-from pprinter_helpers import BinaryPPrinterTest, run_asm_pprinter
-=======
 from pprinter_helpers import (
     BinaryPPrinterTest,
+    run_asm_pprinter,
     run_asm_pprinter_with_version_script,
 )
->>>>>>> d32c831b
 
 
 @unittest.skipUnless(os.name == "posix", "only runs on Linux")
@@ -234,23 +231,6 @@
             # Just verify binary_print succeeded.
             pass
 
-<<<<<<< HEAD
-    def test_base_version(self):
-        """
-        Make sure that base version is not printed out
-        """
-        ir, module, bi = self.build_basic_ir()
-
-        foo_block = gth.add_code_block(bi, b"\xC3")
-        foo_uuid = gth.add_function(module, "foo", foo_block)
-
-        # Get the foo function symbol
-        symbol_foo = module.aux_data["functionNames"].data[foo_uuid]
-
-        # Create another symbol pointing to the same block
-        symbol_foo2 = gth.add_symbol(module, "foo", foo_block)
-        module.aux_data["elfSymbolInfo"].data[symbol_foo2.uuid] = (
-=======
     def test_dummyso_version_script(self):
         """
         Test printing version script
@@ -260,15 +240,12 @@
         proxy_foo = gth.add_proxy_block(module)
         symbol_foo = gth.add_symbol(module, "foo", proxy_foo)
         module.aux_data["elfSymbolInfo"].data[symbol_foo.uuid] = (
->>>>>>> d32c831b
             0,
             "FUNC",
             "GLOBAL",
             "DEFAULT",
             0,
         )
-<<<<<<< HEAD
-=======
         proxy_bar = gth.add_proxy_block(module)
         symbol_bar = gth.add_symbol(module, "bar", proxy_bar)
         module.aux_data["elfSymbolInfo"].data[symbol_bar.uuid] = (
@@ -278,7 +255,6 @@
             "DEFAULT",
             0,
         )
->>>>>>> d32c831b
         module.aux_data["elfSymbolVersions"] = gtirb.AuxData(
             type_name=(
                 "tuple<mapping<uint16_t,tuple<sequence<string>,uint16_t>>,"
@@ -287,33 +263,6 @@
             ),
             data=(
                 # ElfSymVerDefs
-<<<<<<< HEAD
-                {
-                    1: (["LIBA_1.0"], 0),
-                    # Flags=1: base version
-                    2: (["libmya.so"], 1),
-                },
-                # ElfSymVerNeeded
-                {"libmya.so": {1: "LIBA_1.0"}},
-                # ElfSymbolVersionsEntries
-                {
-                    symbol_foo.uuid: (1, False),
-                    # symbol_foo2 gets the base version
-                    symbol_foo2.uuid: (2, False),
-                },
-            ),
-        )
-
-        asm = run_asm_pprinter(ir)
-
-        self.assertRegexMatch(asm, r"foo@@LIBA_1.0")
-        # The base version should not pr
-        self.assertNotRegex(
-            asm,
-            r"foo@@libmya.so",
-            msg="The base version 'libmya.so' should not be printed out",
-        )
-=======
                 {1: (["LIBA_1.0"], 0), 2: (["LIBA_2.0"], 0)},
                 # ElfSymVerNeeded
                 {"libmya.so": {1: "LIBA_1.0", 2: "LIBA_2.0"}},
@@ -332,7 +281,61 @@
         pattern2 = r"LIBA_2.0\s+{\s+local:\s+\*;\s+};"
         self.assertRegexMatch(vs, pattern2)
         self.assertTrue("bar" not in vs)
->>>>>>> d32c831b
+
+        def test_base_version(self):
+            """
+            Make sure that base version is not printed out
+            """
+            ir, module, bi = self.build_basic_ir()
+
+            foo_block = gth.add_code_block(bi, b"\xC3")
+            foo_uuid = gth.add_function(module, "foo", foo_block)
+
+            # Get the foo function symbol
+            symbol_foo = module.aux_data["functionNames"].data[foo_uuid]
+
+            # Create another symbol pointing to the same block
+            symbol_foo2 = gth.add_symbol(module, "foo", foo_block)
+            module.aux_data["elfSymbolInfo"].data[symbol_foo2.uuid] = (
+                0,
+                "FUNC",
+                "GLOBAL",
+                "DEFAULT",
+                0,
+            )
+            module.aux_data["elfSymbolVersions"] = gtirb.AuxData(
+                type_name=(
+                    "tuple<mapping<uint16_t,tuple<sequence<string>,uint16_t>>,"
+                    "mapping<string,mapping<uint16_t,string>>,"
+                    "mapping<UUID,tuple<uint16_t,bool>>>"
+                ),
+                data=(
+                    # ElfSymVerDefs
+                    {
+                        1: (["LIBA_1.0"], 0),
+                        # Flags=1: base version
+                        2: (["libmya.so"], 1),
+                    },
+                    # ElfSymVerNeeded
+                    {"libmya.so": {1: "LIBA_1.0"}},
+                    # ElfSymbolVersionsEntries
+                    {
+                        symbol_foo.uuid: (1, False),
+                        # symbol_foo2 gets the base version
+                        symbol_foo2.uuid: (2, False),
+                    },
+                ),
+            )
+
+            asm = run_asm_pprinter(ir)
+
+            self.assertRegexMatch(asm, r"foo@@LIBA_1.0")
+            # The base version should not pr
+            self.assertNotRegex(
+                asm,
+                r"foo@@libmya.so",
+                msg="The base version 'libmya.so' should not be printed out",
+            )
 
     def test_use_gcc(self):
         """
